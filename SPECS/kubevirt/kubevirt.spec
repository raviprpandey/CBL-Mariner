--- conflicted
+++ resolved
@@ -19,11 +19,7 @@
 Summary:        Container native virtualization
 Name:           kubevirt
 Version:        0.59.0
-<<<<<<< HEAD
-Release:        4%{?dist}
-=======
 Release:        6%{?dist}
->>>>>>> 9018b05f
 License:        ASL 2.0
 Vendor:         Microsoft Corporation
 Distribution:   Mariner
@@ -215,15 +211,12 @@
 %{_bindir}/virt-tests
 
 %changelog
-<<<<<<< HEAD
-=======
 * Wed Jul 14 2023 Andrew Phelps <anphel@microsoft.com> - 0.59.0-6
 - Bump release to rebuild against glibc 2.35-4
 
 * Thu Jul 13 2023 CBL-Mariner Servicing Account <cblmargh@microsoft.com> - 0.59.0-5
 - Bump release to rebuild with go 1.19.11
 
->>>>>>> 9018b05f
 * Fri Jun 30 2023 Brian Fjeldstad <bfjelds@microsoft.com> - 0.59.0-4
 - Patch 0.59.0 with Operator Nexus patch for hotplug volume detachment IO errors
 
