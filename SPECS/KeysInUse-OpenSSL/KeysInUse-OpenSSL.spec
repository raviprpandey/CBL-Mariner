Summary:        The KeysInUse Engine for OpenSSL allows the logging of private key usage through OpenSSL
Name:           KeysInUse-OpenSSL
Version:        0.3.1
<<<<<<< HEAD
Release:        2%{?dist}
=======
Release:        3%{?dist}
>>>>>>> 520bb328
License:        MIT
Vendor:         Microsoft Corporation
Distribution:   Mariner
Group:          System/Libraries
URL:            https://github.com/microsoft/KeysInUse-OpenSSL
#Source0:       https://github.com/microsoft/KeysInUse-OpenSSL/archive/v%{version}.tar.gz
Source0:        %{name}-%{version}.tar.gz
BuildRequires:  cmake
BuildRequires:  gcc
BuildRequires:  golang >= 1.16.6
BuildRequires:  make
BuildRequires:  openssl-devel
Requires:       openssl < 1.1.2
Requires:       openssl >= 1.1.1

%description
 The KeysInUse Engine for OpenSSL allows the logging of private key usage through OpenSSL

%prep
%setup -q

%build
export GO111MODULE=off

cmake -DCMAKE_TOOLCHAIN_FILE=./cmake-toolchains/linux-amd64-glibc.cmake -H./ -B./build
cmake --build ./build --target keysinuse

cd ./packaging/util
make $(realpath ../../bin/keysinuseutil)

%install
mkdir -p %{buildroot}/%{_libdir}/engines-1.1/
mkdir -p %{buildroot}%{_bindir}/
install -m 0755 ./bin/keysinuse.so %{buildroot}/%{_libdir}/engines-1.1/keysinuse.so
install -m 0744 ./bin/keysinuseutil %{buildroot}%{_bindir}/

%files
%license LICENSE
%{_libdir}/engines-1.1/keysinuse.so
%{_bindir}/keysinuseutil

%pre
if [ -x %{_bindir}/keysinuseutil ]; then
  echo "Disabling version $2 of keysinuse engine for OpenSSL"
  %{_bindir}/keysinuseutil uninstall || echo "Failed to deconfigure old version"
fi

%post
if [ ! -e %{_var}/log/keysinuse ]; then
  mkdir %{_var}/log/keysinuse
fi
chown root:root %{_var}/log/keysinuse
chmod 1733 %{_var}/log/keysinuse

if [ -x %{_bindir}/keysinuseutil ]; then
  echo "Enabling keysinuse engine for OpenSSL"
  %{_bindir}/keysinuseutil install || echo "Configuring engine failed"
fi

%preun
if [ -x %{_bindir}/keysinuseutil ]; then
  %{_bindir}/keysinuseutil uninstall || echo "Deconfiguring keysinuse engine failed"
fi

%changelog
<<<<<<< HEAD
=======
* Thu Sep 01 2022 Maxwell Moyer-McKee <mamckee@microsoft.com> - 0.3.1-3
- Fix bad permissions on engine library during package install
- Simplify package installation strategy

>>>>>>> 520bb328
* Mon Aug 22 2022 Olivia Crain <oliviacrain@microsoft.com> - 0.3.1-2
- Bump release to rebuild against Go 1.18.5

* Fri Jun 17 2022 Maxwell Moyer-McKee <mamckee@microsoft.com> - 0.3.1-1
- Original version for CBL-Mariner
- Verified license<|MERGE_RESOLUTION|>--- conflicted
+++ resolved
@@ -1,11 +1,7 @@
 Summary:        The KeysInUse Engine for OpenSSL allows the logging of private key usage through OpenSSL
 Name:           KeysInUse-OpenSSL
 Version:        0.3.1
-<<<<<<< HEAD
-Release:        2%{?dist}
-=======
 Release:        3%{?dist}
->>>>>>> 520bb328
 License:        MIT
 Vendor:         Microsoft Corporation
 Distribution:   Mariner
@@ -71,13 +67,10 @@
 fi
 
 %changelog
-<<<<<<< HEAD
-=======
 * Thu Sep 01 2022 Maxwell Moyer-McKee <mamckee@microsoft.com> - 0.3.1-3
 - Fix bad permissions on engine library during package install
 - Simplify package installation strategy
 
->>>>>>> 520bb328
 * Mon Aug 22 2022 Olivia Crain <oliviacrain@microsoft.com> - 0.3.1-2
 - Bump release to rebuild against Go 1.18.5
 
