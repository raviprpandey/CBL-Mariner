%define _enable_debug_package 0
%global debug_package %{nil}
%define __os_install_post %{_libdir}/rpm/brp-compress %{nil}
Summary:        Correct, reproducible, and fast builds for everyone.
Name:           bazel
<<<<<<< HEAD
Version:        5.3.0
=======
Version:        5.3.2
>>>>>>> 8b802988
Release:        1%{?dist}
License:        ASL 2.0
Vendor:         Microsoft Corporation
Distribution:   Mariner
URL:            https://bazel.io/
Source0:        https://github.com/bazelbuild/%{name}/releases/download/%{version}/%{name}-%{version}-dist.zip
Patch0:         fix-bazel-version-check.patch
BuildRequires:  build-essential
BuildRequires:  libstdc++
BuildRequires:  libstdc++-devel
BuildRequires:  msopenjdk-11
BuildRequires:  python3
BuildRequires:  unzip
BuildRequires:  zip
Requires:       msopenjdk-11

%description
A fast, scalable, multi-language and extensible build system.

%prep
%autosetup -p1 -c -n %{name}-%{version}
# Modify source to "#include <limits>" which resolves gcc11 errors:
# graphcycles.cc:451:26: error: 'numeric_limits' is not a member of 'std'"
sed -i 's/#include <string.h>/#include <string.h>\n#include <limits>/g' third_party/ijar/common.h
sed -i 's/<limits.h>/<limits>\n#include <climits>/g' src/main/cpp/util/numbers.cc
# abseil-cpp source contains graphcycles.cc in "derived/distdir/df3ea785d8c30a9503321a3d35ee7d35808f190d.tar.gz"
# since graphcycles.cc fails to compile on gcc11 and already includes <utility>, force inclusion of <limits>
sed -i 's/#include <utility>/#include <utility>\n#include <limits>/g' /usr/include/c++/11.2.0/array

%build
export JAVA_HOME=$(find %{_libdir}/jvm -name "msopenjdk*")
ln -s %{_bindir}/python3 %{_bindir}/python

EXTRA_BAZEL_ARGS="--tool_java_runtime_version=local_jdk --remote_download_minimal" ./compile.sh

%install
mkdir -p %{buildroot}/%{_bindir}
cp output/bazel %{buildroot}/%{_bindir}/bazel-real
cp ./scripts/packages/bazel.sh %{buildroot}/%{_bindir}/bazel

%files
%defattr(-,root,root)
%attr(0755,root,root) %{_bindir}/bazel
%attr(0755,root,root) %{_bindir}/bazel-real

%changelog
<<<<<<< HEAD
=======
* Fri Dec 09 2022 CBL-Mariner Servicing Account <cblmargh@microsoft.com> - 5.3.2-1
- Auto-upgrade to 5.3.2 - CVE-2022-3474

>>>>>>> 8b802988
* Fri Dec 02 2022 Riken Maharjan <rmaharjan@microsoft.com> - 5.3.0-1
- Upgrade to 5.3.0

* Mon Oct 31 2022 CBL-Mariner Servicing Account <cblmargh@microsoft.com> - 4.2.3-1
- Upgrade to 4.2.3

* Thu Dec 16 2021 Pawel Winogrodzki <pawelwi@microsoft.com> - 4.2.1-2
- Removing the explicit %%clean stage.

* Mon Nov 29 2021 Andrew Phelps <anphel@microsoft.com> - 4.2.1-1
- Update to version 4.2.1

* Tue Sep 14 2021 Henry Li <lihl@microsoft.com> - 4.1.0-1
- Upgrade to version 4.1.0
- Remove jni-build-error patch

* Tue Jul 13 2021 Henry Li <lihl@microsoft.com> - 2.2.0-2
- Apply patch to resolve jni build error on aarch64

* Wed Jun 09 2021 Henry Li <lihl@microsoft.com> - 2.2.0-1
- Original version for CBL-Mariner
- License Verified<|MERGE_RESOLUTION|>--- conflicted
+++ resolved
@@ -3,11 +3,7 @@
 %define __os_install_post %{_libdir}/rpm/brp-compress %{nil}
 Summary:        Correct, reproducible, and fast builds for everyone.
 Name:           bazel
-<<<<<<< HEAD
-Version:        5.3.0
-=======
 Version:        5.3.2
->>>>>>> 8b802988
 Release:        1%{?dist}
 License:        ASL 2.0
 Vendor:         Microsoft Corporation
@@ -54,12 +50,9 @@
 %attr(0755,root,root) %{_bindir}/bazel-real
 
 %changelog
-<<<<<<< HEAD
-=======
 * Fri Dec 09 2022 CBL-Mariner Servicing Account <cblmargh@microsoft.com> - 5.3.2-1
 - Auto-upgrade to 5.3.2 - CVE-2022-3474
 
->>>>>>> 8b802988
 * Fri Dec 02 2022 Riken Maharjan <rmaharjan@microsoft.com> - 5.3.0-1
 - Upgrade to 5.3.0
 
