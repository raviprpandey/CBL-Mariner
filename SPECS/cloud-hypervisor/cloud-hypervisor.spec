--- conflicted
+++ resolved
@@ -1,11 +1,7 @@
 Summary:        A Rust-VMM based cloud hypervisor from Intel
 Name:           cloud-hypervisor
 Version:        0.6.0
-<<<<<<< HEAD
-Release:        6%{?dist}
-=======
 Release:        7%{?dist}
->>>>>>> ec8da096
 License:        ASL 2.0 or BSD
 URL:            https://github.com/cloud-hypervisor/cloud-hypervisor
 Group:          Development/Tools
@@ -54,12 +50,9 @@
 %exclude %{_libdir}/debug
 
 %changelog
-<<<<<<< HEAD
-=======
 * Mon Apr 26 2021 Thomas Crain <thcrain@microsoft.com> - 0.6.0-7
 - Bump release to rebuild with rust 1.47.0-3 (security update)
 
->>>>>>> ec8da096
 * Tue Apr 20 2021 Thomas Crain <thcrain@microsoft.com> - 0.6.0-6
 - Bump release to rebuild with rust 1.47.0-2 (security update)
 
