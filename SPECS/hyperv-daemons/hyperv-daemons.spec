# Hyper-V KVP daemon binary name
%global hv_kvp_daemon hypervkvpd
# Hyper-V VSS daemon binary name
%global hv_vss_daemon hypervvssd
# Hyper-V FCOPY daemon binary name
%global hv_fcopy_daemon hypervfcopyd
# udev rules prefix
%global udev_prefix 70
Summary:        Hyper-V daemons suite
Name:           hyperv-daemons
<<<<<<< HEAD
Version:        5.15.79.1
=======
Version:        5.15.80.1
>>>>>>> 7bcc3e9d
Release:        1%{?dist}
License:        GPLv2+
Vendor:         Microsoft Corporation
Distribution:   Mariner
Group:          System/Kernel
URL:            https://github.com/microsoft/CBL-Mariner-Linux-Kernel
#Source0:        https://github.com/microsoft/CBL-Mariner-Linux-Kernel/archive/rolling-lts/mariner-2/%{version}.tar.gz
Source0:        kernel-%{version}.tar.gz
# HYPERV KVP DAEMON
Source1:        hypervkvpd.service
Source2:        hypervkvp.rules
Source3:        hv_set_ifconfig
# HYPERV VSS DAEMON
Source101:      hypervvssd.service
Source102:      hypervvss.rules
# HYPERV FCOPY DAEMON
Source201:      hypervfcopyd.service
Source202:      hypervfcopy.rules
BuildRequires:  gcc
Requires:       hypervfcopyd = %{version}-%{release}
Requires:       hypervkvpd = %{version}-%{release}
Requires:       hypervvssd = %{version}-%{release}
# Hyper-V is available only on x86 architectures
# The base empty (a.k.a. virtual) package can not be noarch
# due to http://www.rpm.org/ticket/78

%description
Suite of daemons that are needed when Linux guest
is running on Windows Host with Hyper-V.

%package -n hypervkvpd
Summary:        Hyper-V key value pair (KVP) daemon
BuildRequires:  kernel-headers
BuildRequires:  systemd
Requires:       %{name}-license = %{version}-%{release}
Requires(post): systemd
Requires(postun): systemd
Requires(preun): systemd

%description -n hypervkvpd
Hypervkvpd is an implementation of Hyper-V key value pair (KVP)
functionality for Linux. The daemon first registers with the
kernel driver. After this is done it collects information
requested by Windows Host about the Linux Guest. It also supports
IP injection functionality on the Guest.

%package -n hypervvssd
Summary:        Hyper-V VSS daemon
BuildRequires:  kernel-headers
BuildRequires:  systemd
Requires:       %{name}-license = %{version}-%{release}
Requires(post): systemd
Requires(postun): systemd
Requires(preun): systemd

%description -n hypervvssd
Hypervvssd is an implementation of Hyper-V VSS functionality
for Linux. The daemon is used for host initiated guest snapshot
on Hyper-V hypervisor. The daemon first registers with the
kernel driver. After this is done it waits for instructions
from Windows Host if to "freeze" or "thaw" the filesystem
on the Linux Guest.

%package -n hypervfcopyd
Summary:        Hyper-V FCOPY daemon
BuildRequires:  kernel-headers
BuildRequires:  systemd
Requires:       %{name}-license = %{version}-%{release}
Requires(post): systemd
Requires(postun): systemd
Requires(preun): systemd

%description -n hypervfcopyd
Hypervfcopyd is an implementation of file copy service functionality
for Linux Guest running on Hyper-V. The daemon enables host to copy
a file (over VMBUS) into the Linux Guest. The daemon first registers
with the kernel driver. After this is done it waits for instructions
from Windows Host.

%package license
Summary:        License of the Hyper-V daemons suite
BuildArch:      noarch

%description license
Contains license of the Hyper-V daemons suite.

%package -n hyperv-tools
Summary:        Tools for Hyper-V guests
BuildArch:      noarch

%description -n hyperv-tools
Contains tools and scripts useful for Hyper-V guests.

%prep
%setup -q -n CBL-Mariner-Linux-Kernel-rolling-lts-mariner-2-%{version}

%build
pushd tools/hv

# HYPERV KVP DAEMON
%{__cc} %{optflags} -c hv_kvp_daemon.c
%{__cc} $RPM_LD_FLAGS  hv_kvp_daemon.o -o %{hv_kvp_daemon}

# HYPERV VSS DAEMON
%{__cc} %{optflags} -c hv_vss_daemon.c
%{__cc} $RPM_LD_FLAGS hv_vss_daemon.o -o %{hv_vss_daemon}

# HYPERV FCOPY DAEMON
%{__cc} %{optflags} -c hv_fcopy_daemon.c
%{__cc} $RPM_LD_FLAGS hv_fcopy_daemon.o -o %{hv_fcopy_daemon}

popd

%install

mkdir -p %{buildroot}%{_sbindir}
install -p -m 0755 tools/hv/%{hv_kvp_daemon} %{buildroot}%{_sbindir}
install -p -m 0755 tools/hv/%{hv_vss_daemon} %{buildroot}%{_sbindir}
install -p -m 0755 tools/hv/%{hv_fcopy_daemon} %{buildroot}%{_sbindir}
# Systemd unit file
mkdir -p %{buildroot}%{_unitdir}
install -p -m 0644 %{SOURCE1} %{buildroot}%{_unitdir}
install -p -m 0644 %{SOURCE101} %{buildroot}%{_unitdir}
install -p -m 0644 %{SOURCE201} %{buildroot}%{_unitdir}
# Udev rules
mkdir -p %{buildroot}%{_udevrulesdir}
install -p -m 0644 %{SOURCE2} %{buildroot}%{_udevrulesdir}/%{udev_prefix}-hypervkvp.rules
install -p -m 0644 %{SOURCE102} %{buildroot}%{_udevrulesdir}/%{udev_prefix}-hypervvss.rules
install -p -m 0644 %{SOURCE202} %{buildroot}%{_udevrulesdir}/%{udev_prefix}-hypervfcopy.rules
# Shell scripts for the KVP daemon
mkdir -p %{buildroot}%{_libexecdir}/%{hv_kvp_daemon}
install -p -m 0755 tools/hv/hv_get_dhcp_info.sh %{buildroot}%{_libexecdir}/%{hv_kvp_daemon}/hv_get_dhcp_info
install -p -m 0755 tools/hv/hv_get_dns_info.sh %{buildroot}%{_libexecdir}/%{hv_kvp_daemon}/hv_get_dns_info
install -p -m 0755 %{SOURCE3} %{buildroot}%{_libexecdir}/%{hv_kvp_daemon}/hv_set_ifconfig
# Directory for pool files
mkdir -p %{buildroot}%{_sharedstatedir}/hyperv

# Tools
install -p -m 0755 tools/hv/lsvmbus %{buildroot}%{_sbindir}/
sed -i 's,#!/usr/bin/env python,#!/usr/bin/python3,' %{buildroot}%{_sbindir}/lsvmbus

%post -n hypervkvpd
if [ $1 -gt 1 ] ; then
	# Upgrade
	systemctl --no-reload disable hypervkvpd.service >/dev/null 2>&1 || :
fi

%preun -n hypervkvpd
%systemd_preun hypervkvpd.service

%postun -n hypervkvpd
# hypervkvpd daemon does NOT support restarting (driver, neither)
%systemd_postun hypervkvpd.service
# If removing the package, delete %%{_sharedstatedir}/hyperv directory
if [ "$1" -eq "0" ] ; then
    rm -rf %{_sharedstatedir}/hyperv || :
fi

%post -n hypervvssd
if [ $1 -gt 1 ] ; then
	# Upgrade
	systemctl --no-reload disable hypervvssd.service >/dev/null 2>&1 || :
fi

%postun -n hypervvssd
%systemd_postun hypervvssd.service

%preun -n hypervvssd
%systemd_preun hypervvssd.service

%post -n hypervfcopyd
if [ $1 -gt 1 ] ; then
	# Upgrade
	systemctl --no-reload disable hypervfcopyd.service >/dev/null 2>&1 || :
fi

%postun -n hypervfcopyd
%systemd_postun hypervfcopyd.service

%preun -n hypervfcopyd
%systemd_preun hypervfcopyd.service

%files
# the base package does not contain any files.

%files -n hypervkvpd
%{_sbindir}/%{hv_kvp_daemon}
%{_unitdir}/hypervkvpd.service
%{_udevrulesdir}/%{udev_prefix}-hypervkvp.rules
%dir %{_libexecdir}/%{hv_kvp_daemon}
%{_libexecdir}/%{hv_kvp_daemon}/*
%dir %{_sharedstatedir}/hyperv

%files -n hypervvssd
%{_sbindir}/%{hv_vss_daemon}
%{_unitdir}/hypervvssd.service
%{_udevrulesdir}/%{udev_prefix}-hypervvss.rules

%files -n hypervfcopyd
%{_sbindir}/%{hv_fcopy_daemon}
%{_unitdir}/hypervfcopyd.service
%{_udevrulesdir}/%{udev_prefix}-hypervfcopy.rules

%files license
%license COPYING

%files -n hyperv-tools
%{_sbindir}/lsvmbus

%changelog
<<<<<<< HEAD
=======
* Tue Nov 29 2022 CBL-Mariner Servicing Account <cblmargh@microsoft.com> - 5.15.80.1-1
- Auto-upgrade to 5.15.80.1

>>>>>>> 7bcc3e9d
* Fri Nov 18 2022 CBL-Mariner Servicing Account <cblmargh@microsoft.com> - 5.15.79.1-1
- Auto-upgrade to 5.15.79.1

* Tue Nov 08 2022 CBL-Mariner Servicing Account <cblmargh@microsoft.com> - 5.15.77.1-1
- Auto-upgrade to 5.15.77.1

* Mon Oct 24 2022 Cameron Baird <cameronbaird@microsoft.com> - 5.15.74.1-2
- Bump release to match kernel

* Wed Oct 19 2022 CBL-Mariner Servicing Account <cblmargh@microsoft.com> - 5.15.74.1-1
- Upgrade to 5.15.74.1

* Fri Oct 07 2022 CBL-Mariner Servicing Account <cblmargh@microsoft.com> - 5.15.72.1-1
- Upgrade to 5.15.72.1

* Tue Sep 27 2022 CBL-Mariner Servicing Account <cblmargh@microsoft.com> - 5.15.70.1-1
- Upgrade to 5.15.70.1

* Mon Sep 26 2022 CBL-Mariner Servicing Account <cblmargh@microsoft.com> - 5.15.69.1-1
- Upgrade to 5.15.69.1

* Thu Sep 15 2022 CBL-Mariner Servicing Account <cblmargh@microsoft.com> - 5.15.67.1-1
- Upgrade to 5.15.67.1

* Mon Aug 29 2022 CBL-Mariner Servicing Account <cblmargh@microsoft.com> - 5.15.63.1-1
- Upgrade to 5.15.63.1

* Wed Aug 17 2022 Cameron Baird <cameronbaird@microsoft.com> - 5.15.60.2-1
- Upgrade to 5.15.60.2 to fix arm64 builds

* Tue Jul 26 2022 CBL-Mariner Servicing Account <cblmargh@microsoft.com> - 5.15.57.1-1
- Upgrade to 5.15.57.1

* Fri Jul 22 2022 CBL-Mariner Servicing Account <cblmargh@microsoft.com> - 5.15.55.1-1
- Upgrade to 5.15.55.1

* Fri Jun 17 2022 Neha Agarwal <nehaagarwal@microsoft.com> - 5.15.48.1-1
- Update source to 5.15.48.1

* Thu Jun 09 2022 Cameron Baird <cameronbaird@microsoft.com> - 5.15.45.1-1
- Update source to 5.15.45.1

* Thu Jun 02 2022 Chris Patterson <cpatterson@microsoft.com> - 5.15.41.1-2
- Fix ordering to ensure kvpd is started prior to cloud-init-local.service
- Only start service if running under Hyper-V

* Tue May 24 2022 Cameron Baird <cameronbaird@microsoft.com> - 5.15.41.1-1
- Update source to 5.15.41.1

* Mon May 09 2022 Neha Agarwal <nehaagarwal@microsoft.com> - 5.15.37.1-1
- Update source to 5.15.37.1

* Tue Apr 19 2022 Cameron Baird <cameronbaird@microsoft.com> - 5.15.34.1-1
- Update source to 5.15.34.1

* Tue Apr 12 2022 Andrew Phelps <anphel@microsoft.com> - 5.15.32.1-2
- Bump release number to match kernel release

* Fri Apr 08 2022 Neha Agarwal <nehaagarwal@microsoft.com> - 5.15.32.1-1
- Update source to 5.15.32.1

* Tue Mar 08 2022 cameronbaird <cameronbaird@microsoft.com> - 5.15.26.1-1
- Update source to 5.15.26.1

* Mon Feb 07 2022 Cameron Baird <cameronbaird@microsoft.com> - 5.15.18.1-1
- Update source to 5.15.18.1

* Thu Jan 06 2022 Rachel Menge <rachelmenge@microsoft.com> - 5.15.2.1-1
- Update source to 5.15.2.1

* Mon Nov 08 2021 Rachel Menge <rachelmenge@microsoft.com> - 5.10.78.1-1
- Update source to 5.10.78.1
- Add patch to fix SPDX-License-Identifier in headers

* Tue Oct 19 2021 Rachel Menge <rachelmenge@microsoft.com> - 5.10.74.1-1
- Update source to 5.10.74.1
- License verified

* Thu Oct 07 2021 Rachel Menge <rachelmenge@microsoft.com> - 5.10.69.1-1
- Update source to 5.10.69.1

* Mon Sep 20 2021 Rachel Menge <rachelmenge@microsoft.com> - 5.10.64.1-1
- Update source to 5.10.64.1

* Fri Sep 17 2021 Rachel Menge <rachelmenge@microsoft.com> - 5.10.60.1-1
- Update source to 5.10.60.1
- Add patch to fix VDSO in HyperV

* Tue Jul 20 2021 Rachel Menge <rachelmenge@microsoft.com> - 5.10.52.1-1
- Update source to 5.10.52.1

* Tue Jul 06 2021 Rachel Menge <rachelmenge@microsoft.com> - 5.10.47.1-1
- Update source to 5.10.47.1

* Tue Jun 08 2021 Rachel Menge <rachelmenge@microsoft.com> - 5.10.42.1-1
- Update source to 5.10.42.1

* Fri May 28 2021 Rachel Menge <rachelmenge@microsoft.com> - 5.10.37.1-1
- Update source to 5.10.37.1

* Mon May 03 2021 Rachel Menge <rachelmenge@microsoft.com> - 5.10.32.1-1
- Update source to 5.10.32.1

* Thu Apr 15 2021 Rachel Menge <rachelmenge@microsoft.com> - 5.10.28.1-2
- Update to kernel release 5.10.28.1-2

* Thu Apr 08 2021 Chris Co <chrco@microsoft.com> - 5.10.28.1-1
- Update source to 5.10.28.1

* Thu Mar 11 2021 Chris Co <chrco@microsoft.com> - 5.10.21.1-1
- Update source to 5.10.21.1

* Thu Feb 18 2021 Chris Co <chrco@microsoft.com> - 5.10.13.1-1
- Update source to 5.10.13.1

* Wed Jan 20 2021 Chris Co <chrco@microsoft.com> - 5.4.91-1
- Update source to 5.4.91

* Mon Dec 28 2020 Nicolas Ontiveros <niontive@microsoft.com> - 5.4.83-2
- Update to kernel release 5.4.83-2

* Tue Dec 15 2020 Henry Beberman <henry.beberman@microsoft.com> - 5.4.83-1
- Update source to 5.4.83

* Fri Dec 04 2020 Chris Co <chrco@microsoft.com> - 5.4.81-1
- Update source to 5.4.81

* Fri Nov 20 2020 Johnson George <johgeorg@microsoft.com> - 5.4.72-3
- Added network configure script to support ip injection

* Wed Nov 11 2020 Suresh Babu Chalamalasetty <schalam@microsoft.com> - 5.4.72-2
- Enable Hyper-V daemons package building for Arm64 arch

* Mon Oct 26 2020 Chris Co <chrco@microsoft.com> - 5.4.72-1
- Update source to 5.4.72
- Lint spec

* Tue Sep 01 2020 Chris Co <chrco@microsoft.com> - 5.4.51-2
- Update source hash

* Wed Aug 19 2020 Chris Co <chrco@microsoft.com> - 5.4.51-1
- Update source to 5.4.51

* Tue Jun 16 2020 Paul Monson <paulmon@microsoft.com> - 5.4.42-1
- Initial CBL-Mariner import from Fedora 32 (license: MIT)
- Update to match version 5.4.42 of the kernel.

* Wed Jan 29 2020 Fedora Release Engineering <releng@fedoraproject.org> - 0-0.32.20190303git
- Rebuilt for https://fedoraproject.org/wiki/Fedora_32_Mass_Rebuild

* Wed Jan 15 2020 Tom Stellard <tstellar@redhat.com> - 0-0.31.20190303git
- Use __cc macro instead of hard-coding gcc

* Fri Nov 08 2019 Vitaly Kuznetsov <vkuznets@redhat.com> - 0-0.30.20190303git
- Rebase to 5.4-rc6
- Add IgnoreOnIsolate to systemd units

* Thu Jul 25 2019 Fedora Release Engineering <releng@fedoraproject.org> - 0-0.29.20190303git
- Rebuilt for https://fedoraproject.org/wiki/Fedora_31_Mass_Rebuild

* Fri Mar 15 2019 Vitaly Kuznetsov <vkuznets@redhat.com> - 0-0.28.20190303git
- Rebase to 5.0

* Fri Feb 01 2019 Fedora Release Engineering <releng@fedoraproject.org> - 0-0.27.20180415git
- Rebuilt for https://fedoraproject.org/wiki/Fedora_30_Mass_Rebuild

* Fri Jul 13 2018 Fedora Release Engineering <releng@fedoraproject.org> - 0-0.26.20180415git
- Rebuilt for https://fedoraproject.org/wiki/Fedora_29_Mass_Rebuild

* Mon Jun 11 2018 Vitaly Kuznetsov <vkuznets@redhat.com> - 0-0.25.20180415git
- Switch lsvmbus to Python3

* Thu Apr 26 2018 Tomas Hozza <thozza@redhat.com> - 0-0.24.20180415git
- Added gcc as an explicit BuildRequires

* Thu Apr 19 2018 Vitaly Kuznetsov <vkuznets@redhat.com> - 0-0.23.20180415git
- Rebase to 4.17-rc1

* Wed Feb 07 2018 Fedora Release Engineering <releng@fedoraproject.org> - 0-0.22.20170105git
- Rebuilt for https://fedoraproject.org/wiki/Fedora_28_Mass_Rebuild

* Mon Dec 11 2017 Vitaly Kuznetsov <vkuznets@redhat.com> - 0-0.21.20170105git
- Rebase to 4.15-rc2, drop fedora patches as changes are upstream
- Start kvpd after network.target

* Wed Aug 02 2017 Fedora Release Engineering <releng@fedoraproject.org> - 0-0.20.20170105git
- Rebuilt for https://fedoraproject.org/wiki/Fedora_27_Binutils_Mass_Rebuild

* Wed Jul 26 2017 Fedora Release Engineering <releng@fedoraproject.org> - 0-0.19.20170105git
- Rebuilt for https://fedoraproject.org/wiki/Fedora_27_Mass_Rebuild

* Fri Feb 10 2017 Fedora Release Engineering <releng@fedoraproject.org> - 0-0.18.20170105git
- Rebuilt for https://fedoraproject.org/wiki/Fedora_26_Mass_Rebuild

* Wed Jan 11 2017 Vitaly Kuznetsov <vkuznets@redhat.com> - 0-0.17.20160728git
- Use '-gt' instead of '>' to do the right comparison (#1412033)

* Thu Jan 05 2017 Vitaly Kuznetsov <vkuznets@redhat.com> - 0-0.16.20160728git
- Rebase to 4.9
- hyperv-tools subpackage added

* Thu Jul 28 2016 Vitaly Kuznetsov <vkuznets@redhat.com> - 0-0.15.20160728git
- Rebase to 4.8-rc0 (20160728 git snapshot)
- Disable services and remove ConditionVirtualization, multi-user.target
  dependencies switching to udev-only activation (#1331577)

* Thu Feb 04 2016 Fedora Release Engineering <releng@fedoraproject.org> - 0-0.14.20150702git
- Rebuilt for https://fedoraproject.org/wiki/Fedora_24_Mass_Rebuild

* Wed Nov 18 2015 Vitaly Kuznetsov <vkuznets@redhat.com> - 0-0.13.20150702git
- Add udev rules to properly restart services (#1195029)
- Spec cleanup

* Thu Jul 02 2015 Vitaly Kuznetsov <vkuznets@redhat.com> - 0-0.12.20150702git
- Rebase to 4.2-rc0 (20150702 git snapshot)
- Switch to new chardev-based communication layer (#1195029)

* Wed Jun 17 2015 Fedora Release Engineering <rel-eng@lists.fedoraproject.org> - 0-0.11.20150108git
- Rebuilt for https://fedoraproject.org/wiki/Fedora_23_Mass_Rebuild

* Thu Jan 08 2015 Vitaly Kuznetsov <vkuznets@redhat.com> - 0-0.10.20150108git
- Rebase to 3.19-rc3 (20150108 git snapshot)
- Drop 'nodaemon' patches, use newly introduced '-n' option

* Sat Aug 16 2014 Fedora Release Engineering <rel-eng@lists.fedoraproject.org> - 0-0.9.20140714git
- Rebuilt for https://fedoraproject.org/wiki/Fedora_21_22_Mass_Rebuild

* Mon Jul 14 2014 Tomas Hozza <thozza@redhat.com> - 0-0.8.20140714git
- Update the File copy daemon to the latest git snapshot
- Fix hyperfcopyd.service to check for /dev/vmbus/hv_fcopy

* Wed Jun 11 2014 Tomas Hozza <thozza@redhat.com> - 0-0.7.20140611git
- Fix FTBFS (#1106781)
- Use kernel-headers instead of kernel-devel for building
- package new Hyper-V fcopy daemon as hypervfcopyd sub-package

* Sat Jun 07 2014 Fedora Release Engineering <rel-eng@lists.fedoraproject.org> - 0-0.6.20140219git
- Rebuilt for https://fedoraproject.org/wiki/Fedora_21_Mass_Rebuild

* Wed Feb 19 2014 Tomas Hozza <thozza@redhat.com> - 0-0.5.20140219git
- rebase to the latest git snapshot next-20140219
  - KVP, VSS: removed inclusion of linux/types.h
  - VSS: Ignore VFAT mounts during freeze operation

* Fri Jan 10 2014 Tomas Hozza <thozza@redhat.com> - 0-0.4.20131022git
- provide 'hyperv-daemons' package for convenient installation of all daemons

* Tue Oct 22 2013 Tomas Hozza <thozza@redhat.com> - 0-0.3.20131022git
- rebase to the latest git snapshot next-20130927 (obtained 2013-10-22)
  - KVP, VSS: daemon use single buffer for send/recv
  - KVP: FQDN is obtained on start and cached

* Fri Sep 20 2013 Tomas Hozza <thozza@redhat.com> - 0-0.2.20130826git
- Use 'hypervkvpd' directory in libexec for KVP daemon scripts (#1010268)
- daemons are now WantedBy multi-user.target instead of basic.target (#1010260)

* Mon Aug 26 2013 Tomas Hozza <thozza@redhat.com> - 0-0.1.20130826git
- Initial package<|MERGE_RESOLUTION|>--- conflicted
+++ resolved
@@ -8,11 +8,7 @@
 %global udev_prefix 70
 Summary:        Hyper-V daemons suite
 Name:           hyperv-daemons
-<<<<<<< HEAD
-Version:        5.15.79.1
-=======
 Version:        5.15.80.1
->>>>>>> 7bcc3e9d
 Release:        1%{?dist}
 License:        GPLv2+
 Vendor:         Microsoft Corporation
@@ -223,12 +219,9 @@
 %{_sbindir}/lsvmbus
 
 %changelog
-<<<<<<< HEAD
-=======
 * Tue Nov 29 2022 CBL-Mariner Servicing Account <cblmargh@microsoft.com> - 5.15.80.1-1
 - Auto-upgrade to 5.15.80.1
 
->>>>>>> 7bcc3e9d
 * Fri Nov 18 2022 CBL-Mariner Servicing Account <cblmargh@microsoft.com> - 5.15.79.1-1
 - Auto-upgrade to 5.15.79.1
 
