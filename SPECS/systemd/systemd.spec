Summary:        Systemd-250
Name:           systemd
Version:        250.3
<<<<<<< HEAD
Release:        16%{?dist}
=======
Release:        17%{?dist}
>>>>>>> d75967c7
License:        LGPLv2+ AND GPLv2+ AND MIT
Vendor:         Microsoft Corporation
Distribution:   Mariner
Group:          System Environment/Security
URL:            https://www.freedesktop.org/wiki/Software/systemd/
Source0:        https://github.com/%{name}/%{name}-stable/archive/v%{version}.tar.gz#/%{name}-%{version}.tar.gz
Source1:        50-security-hardening.conf
Source2:        systemd.cfg
Source3:        99-dhcp-en.network
Source4:        99-mariner.preset
Patch0:         fix-journald-audit-logging.patch
# Patch1 can be removed once we update systemd to a version containing the following commit:
# https://github.com/systemd/systemd/commit/19193b489841a7bcccda7122ac0849cf6efe59fd
Patch1:         add-fsync-sysusers-passwd.patch
# Patch2 can be removed once we update systemd to a version containing the following commit:
# https://github.com/systemd/systemd/commit/d5cb053cd93d516f516e0b748271b55f9dfb3a29
Patch2:         gpt-auto-devno-not-determined.patch
# Patch3 can be removed once we update to major version 251 or higher:
Patch3:         CVE-2022-3821.patch
# Patch4 can be removed once we update to version 252
Patch4:         CVE-2022-45873.patch
Patch5:         backport-helper-util-macros.patch
Patch6:         CVE-2022-4415.patch
Patch7:         serve-stale-0001-resolved-added-serve-stale-feature-implementation-of.patch
Patch8:         serve-stale-0002-resolved-Initialize-until_valid-while-storing-negati.patch
BuildRequires:  audit-devel
BuildRequires:  cryptsetup-devel
BuildRequires:  dbus
BuildRequires:  docbook-dtd-xml
BuildRequires:  docbook-style-xsl
BuildRequires:  gettext
BuildRequires:  glib-devel
BuildRequires:  gperf
BuildRequires:  intltool
BuildRequires:  kbd
BuildRequires:  kmod-devel
BuildRequires:  libcap-devel
BuildRequires:  libgcrypt-devel
BuildRequires:  libselinux-devel
BuildRequires:  libxslt
BuildRequires:  lz4-devel
BuildRequires:  mariner-release
BuildRequires:  meson
BuildRequires:  pam-devel
BuildRequires:  perl-XML-Parser
BuildRequires:  python3-jinja2
BuildRequires:  sudo
BuildRequires:  tpm2-tss-devel
BuildRequires:  tzdata
BuildRequires:  util-linux-devel
BuildRequires:  xz-devel
Requires:       %{name}-rpm-macros = %{version}-%{release}
Requires:       glib
Requires:       kmod
Requires:       libcap
Requires:       libgcrypt
Requires:       lz4
Requires:       pam
Requires:       xz
Requires(post): audit-libs
Requires(post): pam
Requires(post): util-linux-libs
Obsoletes:      systemd-bootstrap
Provides:       systemd-units = %{version}-%{release}
Provides:       systemd-sysv = %{version}-%{release}
Provides:       systemd-udev = %{version}-%{release}
Provides:       udev = %{version}-%{release}
Provides:       nss-myhostname = 0.4
Provides:       nss-myhostname%{_isa} = 0.4
Provides:       system-setup-keyboard = 0.9

%description
Systemd is an init replacement with better process control and security

%package rpm-macros
Summary:        Macros that define paths and scriptlets related to systemd
BuildArch:      noarch

%description rpm-macros
Just the definitions of rpm macros.

%package devel
Summary:        Development headers for systemd
Requires:       %{name} = %{version}-%{release}
Requires:       glib-devel
Obsoletes:      systemd-bootstrap-devel
Provides:       systemd-libs = %{version}-%{release}
Provides:       libudev-devel = %{version}-%{release}
Provides:       libudev-devel%{?_isa} = %{version}-%{release}

%description devel
Development headers for developing applications linking to libsystemd

%package lang
Summary:        Language pack for systemd
Requires:       %{name} = %{version}-%{release}

%description lang
Language pack for systemd

%prep
%autosetup -p1 -n systemd-stable-%{version}
cat > config.cache << "EOF"
KILL=/bin/kill
HAVE_BLKID=1
BLKID_LIBS="-lblkid"
BLKID_CFLAGS="-I/usr/include/blkid"
cc_cv_CFLAGS__flto=no
EOF

sed -i "s#\#DefaultTasksMax=512#DefaultTasksMax=infinity#g" src/core/system.conf.in

%build
export LANG=en_US.UTF-8
export LC_ALL=en_US.UTF-8
CFLAGS="%{build_cflags} -Wno-error=format-overflow="                        \
meson  --prefix %{_prefix}                                            \
       --sysconfdir %{_sysconfdir}                                    \
       --localstatedir %{_var}                                        \
       -Dblkid=true                                                   \
       -Dmode=release                                                 \
       -Ddefault-dnssec=no                                            \
       -Dfirstboot=false                                              \
       -Dinstall-tests=false                                          \
       -Dldconfig=false                                               \
       -Drootprefix=                                                  \
       -Drootlibdir=/lib                                              \
       -Dsplit-usr=false                                              \
       -Dsysusers=true                                                \
       -Dpam=true                                                     \
       -Dhomed=false                                                  \
       -Dlibcurl=false                                                \
       -Dpolkit=true                                                  \
       -Dlibcryptsetup=true                                           \
       -Dgcrypt=true                                                  \
       -Dlz4=true                                                     \
       -Dzstd=false                                                   \
       -Ddbuspolicydir=%{_sysconfdir}/dbus-1/system.d                 \
       -Ddbussessionservicedir=%{_datadir}/dbus-1/services            \
       -Ddbussystemservicedir=%{_datadir}/dbus-1/system-services      \
       -Dsysvinit-path=%{_sysconfdir}/rc.d/init.d                     \
       -Drc-local=%{_sysconfdir}/rc.d/rc.local                        \
       -Dselinux=true                                                 \
       -Daudit=true                                                   \
       $PWD build &&
       cd build &&
       %ninja_build

%install
cd build && %ninja_install

install -vdm 755 %{buildroot}/sbin
for tool in runlevel reboot shutdown poweroff halt telinit; do
     ln -sfv ../bin/systemctl %{buildroot}/sbin/${tool}
done
ln -sfv ../lib/systemd/systemd %{buildroot}/sbin/init
sed -i '/srv/d' %{buildroot}%{_libdir}/tmpfiles.d/home.conf
sed -i "s:0775 root lock:0755 root root:g" %{buildroot}%{_libdir}/tmpfiles.d/legacy.conf
sed -i "s:NamePolicy=kernel database onboard slot path:NamePolicy=kernel database:g" %{buildroot}%{_libdir}/systemd/network/99-default.link
sed -i "s:#LLMNR=yes:LLMNR=false:g" %{buildroot}%{_sysconfdir}/systemd/resolved.conf
sed -i "s:#NTP=:NTP=time.windows.com:g" %{buildroot}%{_sysconfdir}/systemd/timesyncd.conf
rm -f %{buildroot}%{_var}/log/README
rm -f %{buildroot}/%{_libdir}/modprobe.d/README
rm -f %{buildroot}/lib/systemd/network/80-wifi-ap.network.example
rm -f %{buildroot}/lib/systemd/network/80-wifi-station.network.example
mkdir -p %{buildroot}%{_localstatedir}/log/journal

find %{buildroot} -type f -name "*.la" -delete -print
install -m 0644 %{SOURCE1} %{buildroot}%{_sysconfdir}/sysctl.d
install -dm 0700 %{buildroot}/boot/
install -m 0600 %{SOURCE2} %{buildroot}/boot/
rm %{buildroot}%{_libdir}/systemd/system/default.target
ln -sfv multi-user.target %{buildroot}%{_libdir}/systemd/system/default.target
install -dm 0755 %{buildroot}/%{_sysconfdir}/systemd/network
install -m 0644 %{SOURCE3} %{buildroot}/%{_sysconfdir}/systemd/network
install -D -m 0644 %{SOURCE4} %{buildroot}%{_libdir}/systemd/system-preset/99-mariner.preset

%find_lang %{name} ../%{name}.lang

%check
# Generate machine-id using dbus
%{_bindir}/dbus-uuidgen --ensure=%{_sysconfdir}/machine-id
sudo su
export LC_ALL=en_US.UTF-8
export LANG=en_US.UTF-8
export LANGUAGE=en_US.UTF-8
meson test -C build

# Enable default systemd units.
%post
/sbin/ldconfig
# Only force the presets to default values when first installing systemd ($1 = # of currently installed pacakges,
# $1 >= 2 for upgrades). This will resolve issues where systemd may be installed after a package that enables a service
# during the same transaction, leaving the service disabled unexpectedly. Once systemd is installed all future attempts
# to enable/disable services should succeed.
if [ $1 -eq 1 ]; then
     systemctl preset-all
fi

%postun -p /sbin/ldconfig

%files
%defattr(-,root,root)
%license LICENSE.GPL2
%dir %{_sysconfdir}/systemd
%dir %{_sysconfdir}/systemd/system
%dir %{_sysconfdir}/systemd/user
%dir %{_sysconfdir}/systemd/network
%dir %{_sysconfdir}/tmpfiles.d
%dir %{_sysconfdir}/sysctl.d
%dir %{_sysconfdir}/modules-load.d
%dir %{_sysconfdir}/binfmt.d
%{_sysconfdir}/X11/xinit/xinitrc.d/50-systemd-user.sh
%{_sysconfdir}/sysctl.d/50-security-hardening.conf
%{_sysconfdir}/xdg/systemd
%{_sysconfdir}/rc.d/init.d/README
%config(noreplace) %{_sysconfdir}/dbus-1/system.d/org.freedesktop.systemd1.conf
%config(noreplace) %{_sysconfdir}/dbus-1/system.d/org.freedesktop.hostname1.conf
%config(noreplace) %{_sysconfdir}/dbus-1/system.d/org.freedesktop.login1.conf
%config(noreplace) %{_sysconfdir}/dbus-1/system.d/org.freedesktop.locale1.conf
%config(noreplace) %{_sysconfdir}/dbus-1/system.d/org.freedesktop.timedate1.conf
%config(noreplace) %{_sysconfdir}/dbus-1/system.d/org.freedesktop.resolve1.conf
%config(noreplace) %{_sysconfdir}/dbus-1/system.d/org.freedesktop.network1.conf
%config(noreplace) %{_sysconfdir}/dbus-1/system.d/org.freedesktop.machine1.conf
%config(noreplace) %{_sysconfdir}/dbus-1/system.d/org.freedesktop.portable1.conf
%config(noreplace) %{_sysconfdir}/dbus-1/system.d/org.freedesktop.timesync1.conf
%config(noreplace) %{_sysconfdir}/dbus-1/system.d/org.freedesktop.oom1.conf
%config(noreplace) %{_sysconfdir}/systemd/system.conf
%config(noreplace) %{_sysconfdir}/systemd/user.conf
%config(noreplace) %{_sysconfdir}/systemd/logind.conf
%config(noreplace) %{_sysconfdir}/systemd/journald.conf
%config(noreplace) %{_sysconfdir}/systemd/resolved.conf
%config(noreplace) %{_sysconfdir}/systemd/coredump.conf
%config(noreplace) %{_sysconfdir}/systemd/timesyncd.conf
%config(noreplace) %{_sysconfdir}/systemd/networkd.conf
%config(noreplace) %{_sysconfdir}/systemd/oomd.conf
%config(noreplace) %{_sysconfdir}/systemd/pstore.conf
%config(noreplace) %{_sysconfdir}/systemd/sleep.conf
%{_libdir}/pam.d/systemd-user
%config(noreplace) %{_sysconfdir}/systemd/network/99-dhcp-en.network

%dir %{_sysconfdir}/udev
%dir %{_sysconfdir}/udev/rules.d
%dir %{_sysconfdir}/udev/hwdb.d
%config(noreplace) %{_sysconfdir}/udev/udev.conf
%config(noreplace) /boot/systemd.cfg
%{_libdir}/udev/*
%{_libdir}/systemd/*
%{_libdir}/systemd/system-preset/99-mariner.preset
%{_libdir}/environment.d/99-environment.conf
%exclude %{_libdir}/debug
%exclude %{_datadir}/locale
%{_libdir}/binfmt.d
%{_libdir}/kernel
%{_libdir}/modules-load.d
/lib/security
%{_libdir}/sysctl.d
%{_libdir}/tmpfiles.d
/lib/*.so*
/lib/cryptsetup/libcryptsetup-token-systemd-tpm2.so
%{_libdir}/modprobe.d/systemd.conf
%{_libdir}/sysusers.d/*
%{_bindir}/*
%{_sbindir}/*
/sbin/*
%{_datadir}/bash-completion/*
%{_datadir}/factory/*
%{_datadir}/dbus-1
%{_docdir}/*
%{_datadir}/polkit-1
%{_datadir}/systemd
%{_datadir}/zsh/*
%dir %{_localstatedir}/log/journal

%files rpm-macros
%{_libdir}/rpm

%files devel
%dir %{_includedir}/systemd
/lib/libudev.so
/lib/libsystemd.so
%{_includedir}/systemd/*.h
%{_includedir}/libudev.h
%{_libdir}/pkgconfig/libudev.pc
%{_libdir}/pkgconfig/libsystemd.pc
%{_datadir}/pkgconfig/systemd.pc
%{_datadir}/pkgconfig/udev.pc

%files lang -f %{name}.lang

%changelog
<<<<<<< HEAD
* Wed Mar 08 2023 Rakshaa Viswanathan <rviswanathan@microsoft.com> - 250.3-16
- Add BR: dbus, mariner-release, tzdata, sudo to systemd.spec
- Generate machine-id using dbus-uuidgen
- Set UTF8 encoding in %check section of systemd.spec
=======
* Fri Jul 07 2023 Dan Streetman <ddstreet@ieee.org> - 250.3-17
- Add support to systemd-resolved to serve stale dns data

* Tue Jun 20 2023 Chris Gunn <chrisgun@microsoft.com> - 250.3-16
- Enable audit integration
>>>>>>> d75967c7

* Fri Mar 03 2023 Dan Streetman <ddstreet@microsoft.com> - 250.3-15
- Build with libtss to enable tpm2 support

* Wed Jan 25 2023 Adit Jha <aditjha@microsoft.com> - 250.3-14
- Add 99-mariner.preset to disable systemd-oomd by default

* Mon Jan 23 2023 Cameron Baird <cameronbaird@microsoft.com> - 250.3-13
- Add patch for CVE-2022-4415
- Add patch backport-helper-util-macros.patch to backport needed macros for CVE-2022-4415.patch

* Wed Dec 14 2022 CBL-Mariner Servicing Account <cblmargh@microsoft.com> - 250.3-12
- Add patch for CVE-2022-45873

* Wed Nov 29 2022 Daniel McIlvaney <damcilva@microsoft.com> - 250.3-11
- Conditionally run systemctl preset-all only when first installing systemd, not on upgrades

* Thu Nov 17 2022 Sam Meluch <sammeluch@microsoft.com> - 250.3-10
- Add patch for CVE-2022-3821

* Tue Oct 04 2022 Pawel Winogrodzki <pawelwi@microsoft.com> - 250.3-9
- Fixing default log location.

* Tue Sep 27 2022 Avram Lubkin <avramlubkin@microsoft.com> - 250.3-8
- Add patch to improve fs detection in gpt-auto (systemd #22506)

* Tue Aug 16 2022 Avram Lubkin <avramlubkin@microsoft.com> - 250.3-7
- Add patch to fsync passwd file (systemd #24324)

* Wed May 04 2022 Jon Slobodzian <joslobo@microsoft.com> - 250.3-6
- Change build mode from "development" (default) to "release"

* Mon May 02 2022 Sriram Nambakam <snambakam@microsoft.com> - 250.3-5
- Change Requires(post) to depend on util-linux-libs

* Wed Apr 13 2022 Cameron Baird <cameronbaird@microsoft.com> - 250.3-4
- Bring in an upstream change as patch fix-journald-audit-logging.patch
- to prevent many-fielded audit messages from crashing systemd-journal

* Thu Mar 24 2022 Andrew Phelps <anphel@microsoft.com> - 250.3-3
- Add Requires(post) on audit-libs, pam and util-linux-devel

* Thu Mar 17 2022 Andrew Phelps <anphel@microsoft.com> - 250.3-2
- Disable zstd configuration to ensure lz4 compression is used for journal files and coredumps

* Mon Jan 24 2022 Henry Beberman <henry.beberman@microsoft.com> - 250.3-1
- Update to systemd-stable version 250.3
- Explicitly disable systemd-homed

* Thu Dec 16 2021 Pawel Winogrodzki <pawelwi@microsoft.com> - 249.7-3
- Removing the explicit %%clean stage.

* Wed Dec 08 2021 Henry Beberman <henry.beberman@microsoft.com> 249.7-2
- Update systemd boot args to force cgroups V1 with systemd.unified_cgroup_hierarchy=0
- Update 99-dhcp-en.network with SendRelease=false so DHCP leases arent released on reboot

* Wed Dec 01 2021 Henry Beberman <henry.beberman@microsoft.com> 249.7-1
- Update to systemd-stable version 249.7
- Remove all patches, most have been merged upstream.
- Add 'systemctl preset-all' to post section to enact presets in '/usr/lib/systemd/system-preset'

* Sat Oct 02 2021 Pawel Winogrodzki <pawelwi@microsoft.com> - 239-42
- Adding 'Obsoletes: systemd-bootstrap-devel' for the 'devel' subpackage.
- Making 'systemd' obsolete 'systemd-bootstrap' regardless of version and release.

* Wed Aug 18 2021 Jon Slobodzian <joslobo@microsoft.com> - 239-41
- Merge from 1.0 to dev branch
- nehaagarwal@microsoft.com, 2.39-38: CVE-2021-33910 fix

* Wed Jul 28 2021 Henry Li <lihl@microsoft.com> - 239-40
- Enable building systemd-sysusers
- Ship systemd-sysusers and related conf files from systemd package

* Fri May 14 2021 Thomas Crain <thcrain@microsoft.com> - 239-39
- Merge the following releases from 1.0 to dev branch
- niontive@microsoft.com, 2.39-33: Use autosetup
-   Fix CVE-2019-3842
-   Fix CVE-2019-3843
-   Fix CVE-2019-3844
-   Fix CVE-2019-6454
-   Fix CVE-2019-20386
-   Fix CVE-2020-1712
-   Fix CVE-2020-13776
- niontive@microsoft.com, 2.39-34: Fix CVE-2019-6454, CVE-2020-1712 patches. Add upstream patch info.
- henry.beberman@microsoft.com, 2.39-35: Enable LZ4 so journalctl can read logs from the container host.
- chrco@microsoft.com, 2.39-36: Disallow unprivileged BPF scripts by default. Additional mitigation for CVE-2021-20194

* Mon Apr 26 2021 Henry Li <lihl@microsoft.com> - 239-38
- Provides system-setup-keyboard.

* Tue Mar 23 2021 Daniel Burgener <daburgen@microsoft.com> 239-37 (on 1.0 branch)
- Enable SELinux support
- Remove unused BuildRequires shadow-utils

* Fri Feb 05 2021 Joe Schmitt <joschmit@microsoft.com> - 239-37
- Replace incorrect %%{_lib} usage with %%{_libdir}

* Thu Feb 04 2021 Joe Schmitt <joschmit@microsoft.com> - 239-36
- Provide nss-myhostname.

* Fri Jan 08 2021 Ruying Chen <v-ruyche@microsoft.com> - 239-35
- Provide systemd-udev and libudev-devel.

* Tue Nov 10 2020 Ruying Chen <v-ruyche@microsoft.com> - 239-34
- Configure to support merged /usr.

* Wed Nov 04 2020 Joe Schmitt <joschmit@microsoft.com> - 239-33
- Provide systemd-libs, systemd-units, and systemd-sysv.
- Subpackage rpm-macros.

*  Wed Sep 23 2020 Suresh Babu Chalamalasetty <schalam@microsoft.com> 239-32
-  Portablectl patches for --now --enable and --no-block flags support

*  Mon Aug 24 2020 Leandro Pereira <leperei@microsoft.com> 239-31
-  Use time.windows.com as the default NTP server in timesyncd.

*  Tue Aug 11 2020 Mateusz Malisz <mamalisz@microsoft.com> 239-30
-  Reduce kptr_restrict to 1

*  Fri May 29 2020 Nicolas Ontiveros <niontive@microsoft.com> 239-29
-  Include cryptsetup to build cryptsetup generator.

*  Wed May 27 2020 Chris Co <chrco@microsoft.com> 239-28
-  Disable IPv6 router advertisements by default

*  Wed May 20 2020 Emre Girgin <mrgirgin@microsoft.com> 239-27
-  Change /boot directory permissions to 600.

*  Wed May 20 2020 Joe Schmitt <joschmit@microsoft.com> 239-26
-  Remove 99-vmware-hotplug.rules.

*  Sat May 09 2020 Nick Samson <nisamson@microsoft.com> - 239-25
-  Added %%license line automatically

*  Wed May 06 2020 Emre Girgin <mrgirgin@microsoft.com> 239-24
-  Renaming docbook-xsl to docbook-style-xsl

*  Wed May 06 2020 Emre Girgin <mrgirgin@microsoft.com> 239-23
-  Renaming docbook-xml to docbook-dtd-xml

*  Wed May 06 2020 Emre Girgin <mrgirgin@microsoft.com> 239-22
-  Renaming Linux-PAM to pam

*  Wed May 06 2020 Emre Girgin <mrgirgin@microsoft.com> 239-21
-  Renaming XML-Parser to perl-XML-Parser

*  Tue May 05 2020 Joe Schmitt <joschmit@microsoft.com> 239-20
-  Remove unused rdrand-rng after kernel update.

*  Thu Apr 23 2020 Emre Girgin <mrgirgin@microsoft.com> 239-19
-  Ignore CVE-2018-21029.

*  Fri Apr 17 2020 Emre Girgin <mrgirgin@microsoft.com> 239-18
-  Rename shadow to shadow-utils.

*  Thu Apr 16 2020 Emre Girgin <mrgirgin@microsoft.com> 239-17
-  Resolve build issues arising from upgrading meson to 0.49.2.

*  Thu Apr 09 2020 Henry Beberman <henry.beberman@microsoft.com> 239-16
-  Add patch to disable arguments to mount_cgroup_controllers as in upstream latest.

*  Tue Apr 07 2020 Paul Monson <paulmon@microsoft.com> 239-15
-  Update Source0 link.  License verified.

*  Tue Mar 31 2020 Henry Beberman <henry.beberman@microsoft.com> 239-14
-  Backport upstream fix for FOREACH_STRING macro.

*  Tue Mar 24 2020 Henry Beberman <henry.beberman@microsoft.com> 239-13
-  Add -Wno-error=format-overflow= to fix gcc9 build.

*  Thu Feb 27 2020 Henry Beberman <hebeberm@microsoft.com> 239-12
-  Disable libcurl auto-configure

*  Tue Sep 03 2019 Mateusz Malisz <mamalisz@microsoft.com> 239-11
-  Initial CBL-Mariner import from Photon (license: Apache2).

*  Thu Jan 10 2019 Anish Swaminathan <anishs@vmware.com>  239-10
-  Fix CVE-2018-16864, CVE-2018-16865, CVE-2018-16866

*  Wed Jan 09 2019 Keerthana K <keerthanak@vmware.com> 239-9
-  Seting default values for tcp_timestamps, tcp_challenge_ack_limit and ip_forward.

*  Wed Jan 02 2019 Anish Swaminathan <anishs@vmware.com>  239-8
-  Fix CVE-2018-15686, CVE-2018-15687

*  Sun Nov 11 2018 Tapas Kundu <tkundu@vmware.com> 239-7
-  Fix CVE-2018-15688

*  Fri Oct 26 2018 Srivatsa S. Bhat (VMware) <srivatsa@csail.mit.edu> 239-6
-  Auto-load rdrand-rng kernel module only on x86.

*  Fri Oct 26 2018 Anish Swaminathan <anishs@vmware.com>  239-5
-  Revert the commit that causes GCE networkd timeout
-  https://github.com/systemd/systemd/commit/44b598a1c9d11c23420a5ef45ff11bcb0ed195eb

*  Mon Oct 08 2018 Srinidhi Rao <srinidhir@vmware.com> 239-4
-  Add glib-devel as a Requirement to systemd-devel

*  Fri Sep 21 2018 Alexey Makhalov <amakhalov@vmware.com> 239-3
-  Fix compilation issue against glibc-2.28

*  Tue Sep 18 2018 Srivatsa S. Bhat <srivatsa@csail.mit.edu> 239-2
-  Automatically load rdrand-rng kernel module on every boot.

*  Tue Aug 28 2018 Anish Swaminathan <anishs@vmware.com>  239-1
-  Update systemd to 239

*  Wed Apr 11 2018 Xiaolin Li <xiaolinl@vmware.com>  236-3
-  Build systemd with util-linux 2.32.

*  Wed Jan 17 2018 Divya Thaluru <dthaluru@vmware.com>  236-2
-  Fixed the log file directory structure

*  Fri Dec 29 2017 Anish Swaminathan <anishs@vmware.com>  236-1
-  Update systemd to 236

*  Thu Nov 09 2017 Vinay Kulkarni <kulkarniv@vmware.com>  233-11
-  Fix CVE-2017-15908 dns packet loop fix.

*  Tue Nov 07 2017 Vinay Kulkarni <kulkarniv@vmware.com>  233-10
-  Fix nullptr access during link disable.

*  Mon Sep 18 2017 Anish Swaminathan <anishs@vmware.com>  233-9
-  Backport router solicitation backoff from systemd 234

*  Fri Sep 15 2017 Anish Swaminathan <anishs@vmware.com>  233-8
-  Move network file to systemd package

*  Tue Aug 15 2017 Alexey Makhalov <amakhalov@vmware.com> 233-7
-  Fix compilation issue for glibc-2.26

*  Fri Jul 21 2017 Vinay Kulkarni <kulkarniv@vmware.com>  233-6
-  Fix for CVE-2017-1000082.

*  Fri Jul 07 2017 Vinay Kulkarni <kulkarniv@vmware.com>  233-5
-  Fix default-dns-from-env patch.

*  Wed Jul 05 2017 Xiaolin Li <xiaolinl@vmware.com> 233-4
-  Add kmod-devel to BuildRequires

*  Thu Jun 29 2017 Vinay Kulkarni <kulkarniv@vmware.com>  233-3
-  Fix for CVE-2017-9445.

*  Tue Jun 20 2017 Anish Swaminathan <anishs@vmware.com>  233-2
-  Fix for CVE-2017-9217

*  Mon Mar 06 2017 Vinay Kulkarni <kulkarniv@vmware.com>  233-1
-  Update systemd to 233

*  Tue Jan 3 2017 Alexey Makhalov <amakhalov@vmware.com>  232-5
-  Added /boot/systemd.cfg

*  Tue Dec 20 2016 Alexey Makhalov <amakhalov@vmware.com>  232-4
-  Fix initrd-switch-root issue

*  Wed Dec 07 2016 Xiaolin Li <xiaolinl@vmware.com> 232-3
-  BuildRequires Linux-PAM-devel

*  Thu Dec 01 2016 Xiaolin Li <xiaolinl@vmware.com> 232-2
-  disable-elfutils.

*  Fri Nov 18 2016 Anish Swaminathan <anishs@vmware.com>  232-1
-  Update systemd to 232

*  Thu Nov 3 2016 Divya Thaluru <dthaluru@vmware.com>  228-32
-  Added logic to reload services incase of rpm upgrade

*  Thu Sep 29 2016 Vinay Kulkarni <kulkarniv@vmware.com>  228-31
-  Fix a CVE in systemd-notify socket.

*  Mon Aug 29 2016 Alexey Makhalov <amakhalov@vmware.com>  228-30
-  02-install-general-aliases.patch to create absolute symlinks

*  Fri Aug 26 2016 Anish Swaminathan <anishs@vmware.com>  228-29
-  Change config file properties for 99-default.link

*  Tue Aug 16 2016 Vinay Kulkarni <kulkarniv@vmware.com>  228-28
-  systemd-resolved: Fix DNS_TRANSACTION_PENDING assert.

*  Mon Aug 1 2016 Divya Thaluru <dthaluru@vmware.com> 228-27
-  Removed packaging of symlinks and will be created during installation

*  Tue Jul 12 2016 Vinay Kulkarni <kulkarniv@vmware.com>  228-26
-  systemd-resolved: Fix DNS domains resolv.conf search issue for static DNS.

*  Mon Jul 11 2016 Vinay Kulkarni <kulkarniv@vmware.com>  228-25
-  systemd-networkd: Update DUID/IAID config interface to systemd v230 spec.

*  Tue Jun 21 2016 Anish Swaminathan <anishs@vmware.com>  228-24
-  Change config file properties

*  Fri Jun 17 2016 Vinay Kulkarni <kulkarniv@vmware.com>  228-23
-  systemd-resolved: Configure initial DNS servers from environment var.

*  Mon Jun 06 2016 Alexey Makhalov <amakhalov@vmware.com>  228-22
-  systemd-resolved: disable LLMNR

*  Tue May 24 2016 Priyesh Padmavilasom <ppadmavilasom@vmware.com> 228-21
-  GA - Bump release of all rpms

*  Tue May 17 2016 Anish Swaminathan <anishs@vmware.com>  228-20
-  Added patch for letting kernel handle ndisc

*  Tue May 17 2016 Divya Thaluru <dthaluru@vmware.com> 228-19
-  Updated systemd-user PAM configuration

*  Mon May 16 2016 Harish Udaiya Kumar <hudaiyakumar@vmware.com> 228-18
-  Updated the MaxTasks to infinity in system.conf file

*  Thu Apr 21 2016 Mahmoud Bassiouny <mbassiouny@vmware.com>  228-17
-  Set the default.target to the multi-user.target

*  Tue Apr 12 2016 Vinay Kulkarni <kulkarniv@vmware.com>  228-16
-  Disable network interface renaming.

*  Thu Mar 31 2016 Vinay Kulkarni <kulkarniv@vmware.com>  228-15
-  Patch to query DHCP DUID, IAID.f

*  Wed Mar 30 2016 Vinay Kulkarni <kulkarniv@vmware.com>  228-14
-  Update DHCP DUID, IAID configuration patch.

*  Wed Mar 30 2016 Kumar Kaushik <kaushikk@vmware.com>  228-13
-  Install the security hardening script as part of systemd.

*  Tue Mar 29 2016 Kumar Kaushik <kaushikk@vmware.com>  228-12
-  Added patch for timedatectl /etc/adjtime PR2749.

*  Fri Mar 11 2016 Anish Swaminathan <anishs@vmware.com>  228-11
-  Added patch for dhcp preservation via duid iaid configurability

*  Fri Mar 11 2016 Anish Swaminathan <anishs@vmware.com>  228-10
-  Added patch for swap disconnect order

*  Thu Mar 10 2016 XIaolin Li <xiaolinl@vmware.com> 228-9
-  Enable manpages.

*  Fri Feb 19 2016 Anish Swaminathan <anishs@vmware.com>  228-8
-  Added patch to get around systemd-networkd wait online timeout

*  Sat Feb 06 2016 Alexey Makhalov <amakhalov@vmware.com>  228-7
-  Added patch: fix-reading-routes.

*  Wed Feb 03 2016 Anish Swaminathan <anishs@vmware.com>  228-6
-  Add hotplug udev rules.

*  Tue Jan 12 2016 Anish Swaminathan <anishs@vmware.com>  228-5
-  Change config file attributes.

*  Wed Jan 06 2016 Anish Swaminathan <anishs@vmware.com> 228-4
-  Patches for minor network fixes.

*  Wed Dec 16 2015 Anish Swaminathan <anishs@vmware.com> 228-3
-  Patch for ostree.

*  Wed Dec 16 2015 Anish Swaminathan <anishs@vmware.com> 228-2
-  Patch for loopback address.

*  Fri Dec 11 2015 Anish Swaminathan <anishs@vmware.com> 228-1
-  Upgrade systemd version.

*  Mon Nov 30 2015 Mahmoud Bassiouny <mbassiouny@vmware.com> 216-13
-  Removing the reference of lock user

*  Fri Oct 9 2015 Xiaolin Li <xiaolinl@vmware.com> 216-12
-  Removing la files from packages.

*  Fri Sep 18 2015 Divya Thaluru <dthaluru@vmware.com> 216-11
-  Packaging journal log directory

*  Thu Sep 10 2015 Alexey Makhalov <amakhalov@vmware.com> 216-10
-  Improve enoX renaming in VMware HV case. Patch is added.

*  Tue Aug 25 2015 Alexey Makhalov <amakhalov@vmware.com> 216-9
-  Reduce systemd-networkd boot time (exclude if-rename patch).

*  Mon Jul 20 2015 Divya Thaluru <dthaluru@vmware.com> 216-8
-  Adding sysvinit support

*  Mon Jul 06 2015 Kumar Kaushik <kaushikk@vmware.com> 216-7
-  Fixing networkd/udev race condition for renaming interface.

*  Thu Jun 25 2015 Sharath George <sharathg@vmware.com> 216-6
-  Remove debug files.

*  Tue Jun 23 2015 Divya Thaluru <dthaluru@vmware.com> 216-5
-  Building compat libs

*  Mon Jun 1 2015 Alexey Makhalov <amakhalov@vmware.com> 216-4
-  gudev support

*  Wed May 27 2015 Divya Thaluru <dthaluru@vmware.com> 216-3
-  Removing packing of PAM configuration files

*  Mon May 18 2015 Touseef Liaqat <tliaqat@vmware.com> 216-2
-  Update according to UsrMove.

*  Mon Oct 27 2014 Sharath George <sharathg@vmware.com> 216-1
-  Initial build. First version<|MERGE_RESOLUTION|>--- conflicted
+++ resolved
@@ -1,11 +1,7 @@
 Summary:        Systemd-250
 Name:           systemd
 Version:        250.3
-<<<<<<< HEAD
-Release:        16%{?dist}
-=======
-Release:        17%{?dist}
->>>>>>> d75967c7
+Release:        18%{?dist}
 License:        LGPLv2+ AND GPLv2+ AND MIT
 Vendor:         Microsoft Corporation
 Distribution:   Mariner
@@ -297,18 +293,16 @@
 %files lang -f %{name}.lang
 
 %changelog
-<<<<<<< HEAD
-* Wed Mar 08 2023 Rakshaa Viswanathan <rviswanathan@microsoft.com> - 250.3-16
+* Wed Oct 04 2023 Rakshaa Viswanathan <rviswanathan@microsoft.com> - 250.3-18
 - Add BR: dbus, mariner-release, tzdata, sudo to systemd.spec
 - Generate machine-id using dbus-uuidgen
 - Set UTF8 encoding in %check section of systemd.spec
-=======
+
 * Fri Jul 07 2023 Dan Streetman <ddstreet@ieee.org> - 250.3-17
 - Add support to systemd-resolved to serve stale dns data
 
 * Tue Jun 20 2023 Chris Gunn <chrisgun@microsoft.com> - 250.3-16
 - Enable audit integration
->>>>>>> d75967c7
 
 * Fri Mar 03 2023 Dan Streetman <ddstreet@microsoft.com> - 250.3-15
 - Build with libtss to enable tpm2 support
