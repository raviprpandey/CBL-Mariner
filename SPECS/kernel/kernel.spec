%global security_hardening none
%global sha512hmac bash %{_sourcedir}/sha512hmac-openssl.sh
%define uname_r %{version}-%{release}
Summary:        Linux Kernel
Name:           kernel
<<<<<<< HEAD
Version:        5.4.51
Release:        12%{?dist}
=======
Version:        5.4.91
Release:        6%{?dist}
>>>>>>> 2f96fa40
License:        GPLv2
Vendor:         Microsoft Corporation
Distribution:   Mariner
Group:          System Environment/Kernel
URL:            https://github.com/microsoft/WSL2-Linux-Kernel
Source0:        https://github.com/microsoft/WSL2-Linux-Kernel/archive/linux-msft-%{version}.tar.gz
Source1:        config
Source2:        config_aarch64
Source3:        sha512hmac-openssl.sh
# Arm64 HyperV support required patch
Patch0:         ver5_4_72_arm64_hyperv_support.patch
Patch1:         efi-libstub-tpm-enable-tpm-eventlog-function-for-ARM.patch
# Kernel CVEs are addressed by moving to a newer version of the stable kernel.
# Since kernel CVEs are filed against the upstream kernel version and not the
# stable kernel version, our automated tooling will still flag the CVE as not
# fixed.
# To indicate a kernel CVE is fixed to our automated tooling, add nopatch files
# but do not apply them as a real patch. Each nopatch file should contain
# information on why the CVE nopatch was applied.
Patch1000:      CVE-2020-8992.nopatch
Patch1001:      CVE-2020-12770.nopatch
Patch1002:      CVE-2020-13143.nopatch
Patch1003:      CVE-2020-11884.nopatch
Patch1004:      CVE-2020-11494.nopatch
Patch1005:      CVE-2020-11565.nopatch
Patch1006:      CVE-2020-12655.nopatch
Patch1007:      CVE-2020-12771.nopatch
Patch1008:      CVE-2020-13974.nopatch
Patch1009:      CVE-2020-15393.nopatch
Patch1010:      CVE-2020-8647.nopatch
Patch1011:      CVE-2020-8648.nopatch
Patch1012:      CVE-2020-8649.nopatch
Patch1013:      CVE-2020-9383.nopatch
Patch1014:      CVE-2020-11725.nopatch
Patch1015:      CVE-2020-10757.nopatch
Patch1016:      CVE-2020-12653.nopatch
Patch1017:      CVE-2020-12657.nopatch
Patch1018:      CVE-2010-3865.nopatch
Patch1019:      CVE-2020-11668.nopatch
Patch1020:      CVE-2020-12654.nopatch
Patch1021:      CVE-2020-24394.nopatch
Patch1022:      CVE-2020-8428.nopatch
<<<<<<< HEAD

=======
Patch1023:      CVE-2018-1000026.nopatch
Patch1024:      CVE-2018-16880.nopatch
Patch1025:      CVE-2020-12464.nopatch
Patch1026:      CVE-2020-12465.nopatch
Patch1027:      CVE-2020-12659.nopatch
Patch1028:      CVE-2020-15780.nopatch
Patch1029:      CVE-2020-14356.nopatch
Patch1030:      CVE-2020-14386.nopatch
Patch1031:      CVE-2020-25645.nopatch
Patch1032:      CVE-2020-25643.nopatch
Patch1033:      CVE-2020-25211.nopatch
Patch1034:      CVE-2020-25212.nopatch
Patch1035:      CVE-2008-4609.nopatch
Patch1036:      CVE-2020-14331.nopatch
Patch1037:      CVE-2010-0298.nopatch
Patch1038:      CVE-2020-10690.nopatch
Patch1039:      CVE-2020-25285.nopatch
Patch1040:      CVE-2020-10711.nopatch
Patch1041:      CVE-2019-3887.nopatch
Patch1042:      CVE-2020-14390.nopatch
Patch1043:      CVE-2019-19338.nopatch
Patch1044:      CVE-2019-20810.nopatch
Patch1045:      CVE-2020-10766.nopatch
Patch1046:      CVE-2020-10767.nopatch
Patch1047:      CVE-2020-10768.nopatch
Patch1048:      CVE-2020-10781.nopatch
Patch1049:      CVE-2020-12768.nopatch
Patch1050:      CVE-2020-14314.nopatch
Patch1051:      CVE-2020-14385.nopatch
Patch1052:      CVE-2020-25641.nopatch
Patch1053:      CVE-2020-26088.nopatch
Patch1054:      CVE-2020-10942.nopatch
Patch1055:      CVE-2020-12826.nopatch
Patch1056:      CVE-2019-3016.nopatch
Patch1057:      CVE-2019-3819.nopatch
Patch1058:      CVE-2020-16166.nopatch
Patch1059:      CVE-2020-11608.nopatch
Patch1060:      CVE-2020-11609.nopatch
Patch1061:      CVE-2020-25284.nopatch
Patch1062:      CVE-2020-12888.nopatch
Patch1063:      CVE-2017-8244.nopatch
Patch1064:      CVE-2017-8245.nopatch
Patch1065:      CVE-2017-8246.nopatch
Patch1066:      CVE-2009-4484.nopatch
Patch1067:      CVE-2015-5738.nopatch
Patch1068:      CVE-2007-4998.nopatch
Patch1069:      CVE-2010-0309.nopatch
Patch1070:      CVE-2011-0640.nopatch
Patch1071:      CVE-2020-12656.nopatch
Patch1072:      CVE-2011-2519.nopatch
Patch1073:      CVE-1999-0656.nopatch
Patch1074:      CVE-2010-4563.nopatch
Patch1075:      CVE-2019-20794.nopatch
Patch1076:      CVE-1999-0524.nopatch
Patch1077:      CVE-2020-25705.nopatch
Patch1078:      CVE-2020-15436.nopatch
Patch1079:      CVE-2020-28974.nopatch
Patch1080:      CVE-2020-29368.nopatch
Patch1081:      CVE-2020-29369.nopatch
Patch1082:      CVE-2020-29370.nopatch
Patch1083:      CVE-2020-29374.nopatch
Patch1084:      CVE-2020-29373.nopatch
Patch1085:      CVE-2020-28915.nopatch
Patch1086:      CVE-2020-28941.nopatch
Patch1087:      CVE-2020-27675.nopatch
Patch1088:      CVE-2020-15437.nopatch
Patch1089:      CVE-2020-29371.nopatch
# CVE-2020-29372 - Introducing commit not in stable tree. No fix necessary at this time.
Patch1090:      CVE-2020-29372.nopatch
# CVE-2020-27194 - Introducing commit not in stable tree. No fix necessary at this time.
Patch1091:      CVE-2020-27194.nopatch
# CVE-2020-27152 - Introducing commit not in stable tree. No fix necessary at this time.
Patch1092:      CVE-2020-27152.nopatch
Patch1093:      CVE-2020-14351.nopatch
Patch1094:      CVE-2020-14381.nopatch
Patch1095:      CVE-2020-25656.nopatch
Patch1096:      CVE-2020-25704.nopatch
Patch1097:      CVE-2020-29534.nopatch
Patch1098:      CVE-2020-29660.nopatch
Patch1099:      CVE-2020-29661.nopatch
Patch1100:      CVE-2020-27777.nopatch
Patch1101:      CVE-2020-29569.nopatch
Patch1102:      CVE-2020-28374.nopatch
Patch1103:      CVE-2020-36158.nopatch
BuildRequires:  audit-devel
BuildRequires:  bash
>>>>>>> 2f96fa40
BuildRequires:  bc
BuildRequires:  diffutils
BuildRequires:  glib-devel
BuildRequires:  kbd
BuildRequires:  kmod-devel
BuildRequires:  libdnet-devel
BuildRequires:  libmspack-devel
BuildRequires:  openssl
BuildRequires:  openssl-devel
BuildRequires:  pam-devel
BuildRequires:  procps-ng-devel
BuildRequires:  xerces-c-devel
Requires:       filesystem
Requires:       kmod
Requires(post): coreutils
Requires(postun): coreutils
<<<<<<< HEAD
%define uname_r %{version}-%{release}
%ifarch x86_64
%define arch x86_64
%define archdir x86
%endif

%ifarch aarch64
%define arch arm64
%define archdir arm64
%endif

=======
>>>>>>> 2f96fa40
# When updating the config files it is important to sanitize them.
# Steps for updating a config file:
#  1. Extract the linux sources into a folder
#  2. Add the current config file to the folder
#  3. Run `make menuconfig` to edit the file (Manually editing is not recommended)
#  4. Save the config file
#  5. Copy the config file back into the kernel spec folder
#  6. Revert any undesired changes (GCC related changes, etc)
#  8. Build the kernel package
#  9. Apply the changes listed in the log file (if any) to the config file
#  10. Verify the rest of the config file looks ok
# If there are significant changes to the config file, disable the config check and build the
# kernel rpm. The final config file is included in /boot in the rpm.

%description
The kernel package contains the Linux kernel.

%package devel
Summary:        Kernel Dev
Group:          System Environment/Kernel
Requires:       %{name} = %{version}-%{release}
Requires:       gawk
Requires:       python3
Obsoletes:      linux-dev

%description devel
This package contains the Linux kernel dev files

%package drivers-sound
Summary:        Kernel Sound modules
Group:          System Environment/Kernel
Requires:       %{name} = %{version}-%{release}

%description drivers-sound
This package contains the Linux kernel sound support

%package docs
Summary:        Kernel docs
Group:          System Environment/Kernel
Requires:       python3

%description docs
This package contains the Linux kernel doc files

%ifarch x86_64
%package oprofile
Summary:        Kernel driver for oprofile, a statistical profiler for Linux systems
Group:          System Environment/Kernel
Requires:       %{name} = %{version}-%{release}

%description oprofile
Kernel driver for oprofile, a statistical profiler for Linux systems
%endif

%package tools
Summary:        This package contains the 'perf' performance analysis tools for Linux kernel
Group:          System/Tools
Requires:       %{name} = %{version}-%{release}
Requires:       audit

%description tools
This package contains the 'perf' performance analysis tools for Linux kernel.

%package dtb
Summary:        This package contains common device tree blobs (dtb)
Group:          System Environment/Kernel

%description dtb
This package contains common device tree blobs (dtb)

%prep
%setup -q -n WSL2-Linux-Kernel-linux-msft-%{version}

%ifarch aarch64
%patch0 -p1
%endif

%patch1 -p1

%build
make mrproper

%ifarch x86_64
cp %{SOURCE1} .config
%endif

%ifarch aarch64
cp %{SOURCE2} .config
%endif

cp .config current_config
sed -i 's/CONFIG_LOCALVERSION=""/CONFIG_LOCALVERSION="-%{release}"/' .config
make LC_ALL=  ARCH=%{arch} oldconfig

# Verify the config files match
cp .config new_config
sed -i 's/CONFIG_LOCALVERSION=".*"/CONFIG_LOCALVERSION=""/' new_config
diff --unified new_config current_config > config_diff || true
if [ -s config_diff ]; then
    printf "\n\n\n\n\n\n\n\n"
    cat config_diff
    printf "\n\n\n\n\n\n\n\n"
    echo "Config file has unexpected changes"
    echo "Update config file to set changed values explicitly"

#  (DISABLE THIS IF INTENTIONALLY UPDATING THE CONFIG FILE)
    exit 1
fi

make VERBOSE=1 KBUILD_BUILD_VERSION="1" KBUILD_BUILD_HOST="CBL-Mariner" ARCH=%{arch} %{?_smp_mflags}
make -C tools perf

%define __modules_install_post \
for MODULE in `find %{buildroot}/lib/modules/%{uname_r} -name *.ko` ; do \
    ./scripts/sign-file sha512 certs/signing_key.pem certs/signing_key.x509 $MODULE \
    rm -f $MODULE.{sig,dig} \
    xz $MODULE \
    done \
%{nil}

# We want to compress modules after stripping. Extra step is added to
# the default __spec_install_post.
%define __spec_install_post\
    %{?__debug_package:%{__debug_install_post}}\
    %{__arch_install_post}\
    %__os_install_post\
    %{__modules_install_post}\
%{nil}

%install
install -vdm 755 %{buildroot}%{_sysconfdir}
install -vdm 700 %{buildroot}/boot
install -vdm 755 %{buildroot}%{_defaultdocdir}/linux-%{uname_r}
install -vdm 755 %{buildroot}%{_prefix}/src/linux-headers-%{uname_r}
install -vdm 755 %{buildroot}%{_lib}/debug/lib/modules/%{uname_r}
make INSTALL_MOD_PATH=%{buildroot} modules_install

%ifarch x86_64
# Verify for build-id match
# We observe different IDs sometimes
# TODO: debug it
ID1=`readelf -n vmlinux | grep "Build ID"`
./scripts/extract-vmlinux arch/x86/boot/bzImage > extracted-vmlinux
ID2=`readelf -n extracted-vmlinux | grep "Build ID"`
if [ "$ID1" != "$ID2" ] ; then
        echo "Build IDs do not match"
        echo $ID1
        echo $ID2
        exit 1
fi
install -vm 600 arch/x86/boot/bzImage %{buildroot}/boot/vmlinuz-%{uname_r}
%endif

%ifarch aarch64
install -vm 600 arch/arm64/boot/Image %{buildroot}/boot/vmlinuz-%{uname_r}
install -D -m 640 arch/arm64/boot/dts/freescale/imx8mq-evk.dtb %{buildroot}/boot/dtb/fsl-imx8mq-evk.dtb
%endif

# Restrict the permission on System.map-X file
install -vm 400 System.map %{buildroot}/boot/System.map-%{uname_r}
install -vm 600 .config %{buildroot}/boot/config-%{uname_r}
cp -r Documentation/*        %{buildroot}%{_defaultdocdir}/linux-%{uname_r}
install -vm 644 vmlinux %{buildroot}%{_lib}/debug/lib/modules/%{uname_r}/vmlinux-%{uname_r}
# `perf test vmlinux` needs it
ln -s vmlinux-%{uname_r} %{buildroot}%{_lib}/debug/lib/modules/%{uname_r}/vmlinux

cat > %{buildroot}/boot/linux-%{uname_r}.cfg << "EOF"
# GRUB Environment Block
mariner_cmdline=init=/lib/systemd/systemd ro loglevel=3 quiet no-vmw-sta crashkernel=128M
mariner_linux=vmlinuz-%{uname_r}
mariner_initrd=initrd.img-%{uname_r}
EOF
chmod 600 %{buildroot}/boot/linux-%{uname_r}.cfg

# hmac sign the kernel for FIPS
%{sha512hmac} %{buildroot}/boot/vmlinuz-%{uname_r} | sed -e "s,$RPM_BUILD_ROOT,," > %{buildroot}/boot/.vmlinuz-%{uname_r}.hmac
cp %{buildroot}/boot/.vmlinuz-%{uname_r}.hmac %{buildroot}/lib/modules/%{uname_r}/.vmlinuz.hmac

# Register myself to initramfs
mkdir -p %{buildroot}/%{_localstatedir}/lib/initramfs/kernel
cat > %{buildroot}/%{_localstatedir}/lib/initramfs/kernel/%{uname_r} << "EOF"
--add-drivers "xen-scsifront xen-blkfront xen-acpi-processor xen-evtchn xen-gntalloc xen-gntdev xen-privcmd xen-pciback xenfs hv_utils hv_vmbus hv_storvsc hv_netvsc hv_sock hv_balloon cn"
EOF

#    Cleanup dangling symlinks
rm -rf %{buildroot}/lib/modules/%{uname_r}/source
rm -rf %{buildroot}/lib/modules/%{uname_r}/build

<<<<<<< HEAD
find . -name Makefile* -o -name Kconfig* -o -name *.pl | xargs  sh -c 'cp --parents "$@" %{buildroot}/usr/src/linux-headers-%{uname_r}' copy
find arch/%{archdir}/include include scripts -type f | xargs  sh -c 'cp --parents "$@" %{buildroot}/usr/src/linux-headers-%{uname_r}' copy
find $(find arch/%{archdir} -name include -o -name scripts -type d) -type f | xargs  sh -c 'cp --parents "$@" %{buildroot}/usr/src/linux-headers-%{uname_r}' copy
find arch/%{archdir}/include Module.symvers include scripts -type f | xargs  sh -c 'cp --parents "$@" %{buildroot}/usr/src/linux-headers-%{uname_r}' copy
=======
find . -name Makefile* -o -name Kconfig* -o -name *.pl | xargs  sh -c 'cp --parents "$@" %{buildroot}%{_prefix}/src/linux-headers-%{uname_r}' copy
find arch/${archdir}/include include scripts -type f | xargs  sh -c 'cp --parents "$@" %{buildroot}%{_prefix}/src/linux-headers-%{uname_r}' copy
find $(find arch/${archdir} -name include -o -name scripts -type d) -type f | xargs  sh -c 'cp --parents "$@" %{buildroot}%{_prefix}/src/linux-headers-%{uname_r}' copy
find arch/${archdir}/include Module.symvers include scripts -type f | xargs  sh -c 'cp --parents "$@" %{buildroot}%{_prefix}/src/linux-headers-%{uname_r}' copy
>>>>>>> 2f96fa40
%ifarch x86_64
# CONFIG_STACK_VALIDATION=y requires objtool to build external modules
install -vsm 755 tools/objtool/objtool %{buildroot}%{_prefix}/src/linux-headers-%{uname_r}/tools/objtool/
install -vsm 755 tools/objtool/fixdep %{buildroot}%{_prefix}/src/linux-headers-%{uname_r}/tools/objtool/
%endif

cp .config %{buildroot}%{_prefix}/src/linux-headers-%{uname_r} # copy .config manually to be where it's expected to be
ln -sf "%{_prefix}/src/linux-headers-%{uname_r}" "%{buildroot}/lib/modules/%{uname_r}/build"
find %{buildroot}/lib/modules -name '*.ko' -print0 | xargs -0 chmod u+x

%ifarch aarch64
cp arch/arm64/kernel/module.lds %{buildroot}%{_prefix}/src/linux-headers-%{uname_r}/arch/arm64/kernel/
%endif

# disable (JOBS=1) parallel build to fix this issue:
# fixdep: error opening depfile: ./.plugin_cfg80211.o.d: No such file or directory
# Linux version that was affected is 4.4.26
make -C tools JOBS=1 DESTDIR=%{buildroot} prefix=%{_prefix} perf_install

%triggerin -- initramfs
mkdir -p %{_localstatedir}/lib/rpm-state/initramfs/pending
touch %{_localstatedir}/lib/rpm-state/initramfs/pending/%{uname_r}
echo "initrd generation of kernel %{uname_r} will be triggered later" >&2

%triggerun -- initramfs
rm -rf %{_localstatedir}/lib/rpm-state/initramfs/pending/%{uname_r}
rm -rf /boot/initrd.img-%{uname_r}
echo "initrd of kernel %{uname_r} removed" >&2

%postun
if [ ! -e /boot/mariner.cfg ]
then
     ls /boot/linux-*.cfg 1> /dev/null 2>&1
     if [ $? -eq 0 ]
     then
          list=`ls -tu /boot/linux-*.cfg | head -n1`
          test -n "$list" && ln -sf "$list" /boot/mariner.cfg
     fi
fi

%post
/sbin/depmod -a %{uname_r}
ln -sf linux-%{uname_r}.cfg /boot/mariner.cfg

%post drivers-sound
/sbin/depmod -a %{uname_r}

%ifarch x86_64
%post oprofile
/sbin/depmod -a %{uname_r}
%endif

%files
%defattr(-,root,root)
%license COPYING
/boot/System.map-%{uname_r}
/boot/config-%{uname_r}
/boot/vmlinuz-%{uname_r}
/boot/.vmlinuz-%{uname_r}.hmac
%config(noreplace) /boot/linux-%{uname_r}.cfg
%config %{_localstatedir}/lib/initramfs/kernel/%{uname_r}
%defattr(0644,root,root)
/lib/modules/%{uname_r}/*
/lib/modules/%{uname_r}/.vmlinuz.hmac
%exclude /lib/modules/%{uname_r}/build
%exclude /lib/modules/%{uname_r}/kernel/drivers/gpu
%exclude /lib/modules/%{uname_r}/kernel/sound
%ifarch x86_64
%exclude /lib/modules/%{uname_r}/kernel/arch/x86/oprofile/
%endif

%files docs
%defattr(-,root,root)
%{_defaultdocdir}/linux-%{uname_r}/*

%files devel
%defattr(-,root,root)
/lib/modules/%{uname_r}/build
%{_prefix}/src/linux-headers-%{uname_r}

%files drivers-sound
%defattr(-,root,root)
/lib/modules/%{uname_r}/kernel/sound

%ifarch x86_64
%files oprofile
%defattr(-,root,root)
/lib/modules/%{uname_r}/kernel/arch/x86/oprofile/
%endif

%files tools
%defattr(-,root,root)
%{_libexecdir}
%exclude %{_libdir}/debug
%ifarch x86_64
%{_lib64}/traceevent
%endif
%ifarch aarch64
%{_lib}/traceevent
%endif
%{_bindir}
%{_sysconfdir}/bash_completion.d/*
%{_datadir}/perf-core/strace/groups/file
%{_datadir}/perf-core/strace/groups/string
%{_docdir}/*
%{_libdir}/perf/examples/bpf/*
%{_libdir}/perf/include/bpf/*

%ifarch aarch64
%files dtb
/boot/dtb/fsl-imx8mq-evk.dtb
%endif

%changelog
<<<<<<< HEAD
*   Fri Oct 16 2020 Suresh Babu Chalamalasetty <schalam@microsoft.com> 5.4.51-12
-   Enable QAT kernel configs
*   Fri Oct 02 2020 Chris Co <chrco@microsoft.com> 5.4.51-11
-   Address CVE-2020-10757, CVE-2020-12653, CVE-2020-12657, CVE-2010-3865,
-   CVE-2020-11668, CVE-2020-12654, CVE-2020-24394, CVE-2020-8428
*   Fri Oct 02 2020 Chris Co <chrco@microsoft.com> 5.4.51-10
-   Fix aarch64 build error
*   Wed Sep 30 2020 Emre Girgin <mrgirgin@microsoft.com> 5.4.51-9
-   Update postun script to deal with removal in case of another installed kernel.
*   Fri Sep 25 2020 Suresh Babu Chalamalasetty <schalam@microsoft.com> 5.4.51-8
-   Enable Mellanox kernel configs
*   Thu Sep 24 2020 Emre Girgin <mrgirgin@microsoft.cpm> 5.4.51-7
-   Replace the misuse of the 'archdir' and `arch` shell variables.
*   Wed Sep 23 2020 Daniel McIlvaney <damcilva@microsoft.com> 5.4.51-6
-   Enable CONFIG_IMA (measurement only) and associated configs
*   Thu Sep 03 2020 Daniel McIlvaney <damcilva@microsoft.com> 5.4.51-5
-   Add code to check for missing config flags in the checked in configs
*   Thu Sep 03 2020 Chris Co <chrco@microsoft.com> 5.4.51-4
-   Apply additional kernel hardening configs
*   Thu Sep 03 2020 Chris Co <chrco@microsoft.com> 5.4.51-3
-   Bump release number due to kernel-signed-<arch> package update
-   Minor aarch64 config and changelog cleanup
*   Tue Sep 01 2020 Chris Co <chrco@microsoft.com> 5.4.51-2
-   Update source hash
*   Wed Aug 19 2020 Chris Co <chrco@microsoft.com> 5.4.51-1
-   Update source to 5.4.51
-   Enable DXGKRNL config
-   Address CVE-2020-11494, CVE-2020-11565, CVE-2020-12655, CVE-2020-12771,
-   CVE-2020-13974, CVE-2020-15393, CVE-2020-8647, CVE-2020-8648, CVE-2020-8649,
-   CVE-2020-9383, CVE-2020-11725
*   Wed Aug 19 2020 Chris Co <chrco@microsoft.com> 5.4.42-12
-   Remove the signed package depends
*   Tue Aug 18 2020 Chris Co <chrco@microsoft.com> 5.4.42-11
-   Remove signed subpackage
*   Mon Aug 17 2020 Chris Co <chrco@microsoft.com> 5.4.42-10
-   Enable BPF, PC104, userfaultfd, SLUB sysfs, SMC, XDP sockets monitoring configs
*   Fri Aug 07 2020 Mateusz Malisz <mamalisz@microsoft.com> 5.4.42-9
-   Add crashkernel=128M to the kernel cmdline
-   Update config to support kexec and kexec_file_load
*   Tue Aug 04 2020 Pawel Winogrodzki <pawelwi@microsoft.com> 5.4.42-8
-   Updating "KBUILD_BUILD_VERSION" and "KBUILD_BUILD_HOST" with correct
    distribution name.
*   Wed Jul 22 2020 Chris Co <chrco@microsoft.com> 5.4.42-7
-   Address CVE-2020-8992, CVE-2020-12770, CVE-2020-13143, CVE-2020-11884
*   Fri Jul 17 2020 Suresh Babu Chalamalasetty <schalam@microsoft.com> 5.4.42-6
-   Enable CONFIG_MLX5_CORE_IPOIB and CONFIG_INFINIBAND_IPOIB config flags
*   Fri Jul 17 2020 Suresh Babu Chalamalasetty <schalam@microsoft.com> 5.4.42-5
-   Adding XDP config flag
*   Thu Jul 09 2020 Anand Muthurajan <anandm@microsoft.com> 5.4.42-4
-   Enable CONFIG_QED, CONFIG_QEDE, CONFIG_QED_SRIOV and CONFIG_QEDE_VXLAN flags
*   Wed Jun 24 2020 Chris Co <chrco@microsoft.com> 5.4.42-3
-   Regenerate input config files
*   Fri Jun 19 2020 Chris Co <chrco@microsoft.com> 5.4.42-2
-   Add kernel-secure subpackage and macros for adding offline signed kernels
*   Fri Jun 12 2020 Chris Co <chrco@microsoft.com> 5.4.42-1
-   Update source to 5.4.42
*   Thu Jun 11 2020 Chris Co <chrco@microsoft.com> 5.4.23-17
-   Enable PAGE_POISONING configs
-   Disable PROC_KCORE config
-   Enable RANDOM_TRUST_CPU config for x86_64
*   Fri Jun 05 2020 Suresh Babu Chalamalasetty <schalam@microsoft.com> 5.4.23-16
-   Adding BPF config flags
*   Thu Jun 04 2020 Chris Co <chrco@microsoft.com> 5.4.23-15
-   Add config support for USB video class devices
*   Wed Jun 03 2020 Nicolas Ontiveros <niontive@microsoft.com> 5.4.23-14
-   Add CONFIG_CRYPTO_XTS=y to config.
*   Wed Jun 03 2020 Chris Co <chrco@microsoft.com> 5.4.23-13
-   Add patch to support CometLake e1000e ethernet
-   Remove drivers-gpu subpackage
-   Inline the initramfs trigger and postun source files
-   Remove rpi3 dtb and ls1012 dtb subpackages
*   Wed May 27 2020 Chris Co <chrco@microsoft.com> 5.4.23-12
-   Update arm64 security configs
-   Disable devmem in x86_64 config
*   Tue May 26 2020 Daniel Mihai <dmihai@microsoft.com> 5.4.23-11
-   Disabled Reliable Datagram Sockets protocol (CONFIG_RDS).
*   Fri May 22 2020 Emre Girgin <mrgirgin@microsoft.com> 5.4.23-10
-   Change /boot directory permissions to 600.
*   Thu May 21 2020 Chris Co <chrco@microsoft.com> 5.4.23-9
-   Update x86_64 security configs
*   Wed May 20 2020 Suresh Babu Chalamalasetty <schalam@microsoft.com> 5.4.23-8
-   Adding InfiniBand config flags
*   Mon May 11 2020 Anand Muthurajan <anandm@microsoft.com> 5.4.23-7
-   Adding PPP config flags
*   Tue Apr 28 2020 Emre Girgin <mrgirgin@microsoft.com> 5.4.23-6
-   Renaming Linux-PAM to pam
*   Tue Apr 28 2020 Emre Girgin <mrgirgin@microsoft.com> 5.4.23-5
-   Renaming linux to kernel
*   Tue Apr 14 2020 Emre Girgin <mrgirgin@microsoft.com> 5.4.23-4
-   Remove linux-aws and linux-esx references.
-   Remove kat_build usage.
-   Remove ENA module.
*   Fri Apr 10 2020 Emre Girgin <mrgirgin@microsoft.com> 5.4.23-3
-   Remove xml-security-c dependency.
*   Wed Apr 08 2020 Nicolas Ontiveros <niontive@microsoft.com> 5.4.23-2
-   Remove toybox and only use coreutils for requires.
*   Tue Dec 10 2019 Chris Co <chrco@microsoft.com> 5.4.23-1
-   Update to Microsoft Linux Kernel 5.4.23
-   Remove patches
-   Update ENA module to 2.1.2 to work with Linux 5.4.23
-   Remove xr module
-   Remove Xen tmem module from dracut module list to fix initramfs creation
-   Add patch to fix missing trans_pgd header in aarch64 build
*   Fri Oct 11 2019 Henry Beberman <hebeberm@microsoft.com> 4.19.52-8
-   Enable Hyper-V TPM in config
*   Tue Sep 03 2019 Mateusz Malisz <mamalisz@microsoft.com> 4.19.52-7
-   Initial CBL-Mariner import from Photon (license: Apache2).
*   Thu Jul 25 2019 Keerthana K <keerthanak@vmware.com> 4.19.52-6
-   Fix postun scriplet.
*   Thu Jul 11 2019 Keerthana K <keerthanak@vmware.com> 4.19.52-5
-   Enable kernel configs necessary for BPF Compiler Collection (BCC).
*   Wed Jul 10 2019 Srivatsa S. Bhat (VMware) <srivatsa@csail.mit.edu> 4.19.52-4
-   Deprecate linux-aws-tools in favor of linux-tools.
*   Tue Jul 02 2019 Alexey Makhalov <amakhalov@vmware.com> 4.19.52-3
-   Fix 9p vsock 16bit port issue.
*   Thu Jun 20 2019 Tapas Kundu <tkundu@vmware.com> 4.19.52-2
-   Enabled CONFIG_I2C_CHARDEV to support lm-sensors
*   Mon Jun 17 2019 Srivatsa S. Bhat (VMware) <srivatsa@csail.mit.edu> 4.19.52-1
-   Update to version 4.19.52
-   Fix CVE-2019-12456, CVE-2019-12379, CVE-2019-12380, CVE-2019-12381,
-   CVE-2019-12382, CVE-2019-12378, CVE-2019-12455
*   Tue May 28 2019 Srivatsa S. Bhat (VMware) <srivatsa@csail.mit.edu> 4.19.40-3
-   Change default I/O scheduler to 'deadline' to fix performance issue.
*   Tue May 14 2019 Keerthana K <keerthanak@vmware.com> 4.19.40-2
-   Fix to parse through /boot folder and update symlink (/boot/photon.cfg) if
-   mulitple kernels are installed and current linux kernel is removed.
*   Tue May 07 2019 Ajay Kaher <akaher@vmware.com> 4.19.40-1
-   Update to version 4.19.40
*   Thu Apr 11 2019 Srivatsa S. Bhat (VMware) <srivatsa@csail.mit.edu> 4.19.32-3
-   Update config_aarch64 to fix ARM64 build.
*   Fri Mar 29 2019 Srivatsa S. Bhat (VMware) <srivatsa@csail.mit.edu> 4.19.32-2
-   Fix CVE-2019-10125
*   Wed Mar 27 2019 Srivatsa S. Bhat (VMware) <srivatsa@csail.mit.edu> 4.19.32-1
-   Update to version 4.19.32
*   Thu Mar 14 2019 Srivatsa S. Bhat (VMware) <srivatsa@csail.mit.edu> 4.19.29-1
-   Update to version 4.19.29
*   Tue Mar 05 2019 Ajay Kaher <akaher@vmware.com> 4.19.26-1
-   Update to version 4.19.26
*   Thu Feb 21 2019 Him Kalyan Bordoloi <bordoloih@vmware.com> 4.19.15-3
-   Fix CVE-2019-8912
*   Thu Jan 24 2019 Alexey Makhalov <amakhalov@vmware.com> 4.19.15-2
-   Add WiFi (ath10k), sensors (i2c,spi), usb support for NXP LS1012A board.
*   Tue Jan 15 2019 Srivatsa S. Bhat (VMware) <srivatsa@csail.mit.edu> 4.19.15-1
-   Update to version 4.19.15
*   Fri Jan 11 2019 Srinidhi Rao <srinidhir@vmware.com> 4.19.6-7
-   Add Network support for NXP LS1012A board.
*   Wed Jan 09 2019 Ankit Jain <ankitja@vmware.com> 4.19.6-6
-   Enable following for x86_64 and aarch64:
-    Enable Kernel Address Space Layout Randomization.
-    Enable CONFIG_SECURITY_NETWORK_XFRM
*   Fri Jan 04 2019 Srivatsa S. Bhat (VMware) <srivatsa@csail.mit.edu> 4.19.6-5
-   Enable AppArmor by default.
*   Wed Jan 02 2019 Alexey Makhalov <amakhalov@vmware.com> 4.19.6-4
-   .config: added Compulab fitlet2 device drivers
-   .config_aarch64: added gpio sysfs support
-   renamed -sound to -drivers-sound
*   Tue Jan 01 2019 Ajay Kaher <akaher@vmware.com> 4.19.6-3
-   .config: Enable CONFIG_PCI_HYPERV driver
*   Wed Dec 19 2018 Srinidhi Rao <srinidhir@vmware.com> 4.19.6-2
-   Add NXP LS1012A support.
*   Mon Dec 10 2018 Srivatsa S. Bhat (VMware) <srivatsa@csail.mit.edu> 4.19.6-1
-   Update to version 4.19.6
*   Fri Dec 07 2018 Alexey Makhalov <amakhalov@vmware.com> 4.19.1-3
-   .config: added qmi wwan module
*   Mon Nov 12 2018 Ajay Kaher <akaher@vmware.com> 4.19.1-2
-   Fix config_aarch64 for 4.19.1
*   Mon Nov 05 2018 Srivatsa S. Bhat (VMware) <srivatsa@csail.mit.edu> 4.19.1-1
-   Update to version 4.19.1
*   Tue Oct 16 2018 Him Kalyan Bordoloi <bordoloih@vmware.com> 4.18.9-5
-   Change in config to enable drivers for zigbee and GPS
*   Fri Oct 12 2018 Ajay Kaher <akaher@vmware.com> 4.18.9-4
-   Enable LAN78xx for aarch64 rpi3
*   Fri Oct 5 2018 Ajay Kaher <akaher@vmware.com> 4.18.9-3
-   Fix config_aarch64 for 4.18.9
-   Add module.lds for aarch64
*   Wed Oct 03 2018 Srivatsa S. Bhat <srivatsa@csail.mit.edu> 4.18.9-2
-   Use updated steal time accounting patch.
-   .config: Enable CONFIG_CPU_ISOLATION and a few networking options
-   that got accidentally dropped in the last update.
*   Mon Oct 1 2018 Srivatsa S. Bhat <srivatsa@csail.mit.edu> 4.18.9-1
-   Update to version 4.18.9
*   Tue Sep 25 2018 Ajay Kaher <akaher@vmware.com> 4.14.67-2
-   Build hang (at make oldconfig) fix in config_aarch64
*   Wed Sep 19 2018 Srivatsa S. Bhat <srivatsa@csail.mit.edu> 4.14.67-1
-   Update to version 4.14.67
*   Tue Sep 18 2018 Srivatsa S. Bhat <srivatsa@csail.mit.edu> 4.14.54-7
-   Add rdrand-based RNG driver to enhance kernel entropy.
*   Sun Sep 02 2018 Srivatsa S. Bhat <srivatsa@csail.mit.edu> 4.14.54-6
-   Add full retpoline support by building with retpoline-enabled gcc.
*   Thu Aug 30 2018 Srivatsa S. Bhat <srivatsa@csail.mit.edu> 4.14.54-5
-   Apply out-of-tree patches needed for AppArmor.
*   Wed Aug 22 2018 Alexey Makhalov <amakhalov@vmware.com> 4.14.54-4
-   Fix overflow kernel panic in rsi driver.
-   .config: enable BT stack, enable GPIO sysfs.
-   Add Exar USB serial driver.
*   Fri Aug 17 2018 Ajay Kaher <akaher@vmware.com> 4.14.54-3
-   Enabled USB PCI in config_aarch64
-   Build hang (at make oldconfig) fix in config_aarch64
*   Thu Jul 19 2018 Alexey Makhalov <amakhalov@vmware.com> 4.14.54-2
-   .config: usb_serial_pl2303=m,wlan=y,can=m,gpio=y,pinctrl=y,iio=m
*   Mon Jul 09 2018 Him Kalyan Bordoloi <bordoloih@vmware.com> 4.14.54-1
-   Update to version 4.14.54
*   Fri Jan 26 2018 Alexey Makhalov <amakhalov@vmware.com> 4.14.8-2
-   Added vchiq entry to rpi3 dts
-   Added dtb-rpi3 subpackage
*   Fri Dec 22 2017 Alexey Makhalov <amakhalov@vmware.com> 4.14.8-1
-   Version update
*   Wed Dec 13 2017 Alexey Makhalov <amakhalov@vmware.com> 4.9.66-4
-   KAT build support
*   Thu Dec 07 2017 Alexey Makhalov <amakhalov@vmware.com> 4.9.66-3
-   Aarch64 support
*   Tue Dec 05 2017 Alexey Makhalov <amakhalov@vmware.com> 4.9.66-2
-   Sign and compress modules after stripping. fips=1 requires signed modules
*   Mon Dec 04 2017 Srivatsa S. Bhat <srivatsa@csail.mit.edu> 4.9.66-1
-   Version update
*   Tue Nov 21 2017 Srivatsa S. Bhat <srivatsa@csail.mit.edu> 4.9.64-1
-   Version update
*   Mon Nov 06 2017 Srivatsa S. Bhat <srivatsa@csail.mit.edu> 4.9.60-1
-   Version update
*   Wed Oct 11 2017 Srivatsa S. Bhat <srivatsa@csail.mit.edu> 4.9.53-3
-   Add patch "KVM: Don't accept obviously wrong gsi values via
=======
* Tue Feb 23 2021 Chris Co <chrco@microsoft.com> - 5.4.91-6
- Remove CONFIG_GCC_PLUGIN_RANDSTRUCT
- Add CONFIG_SCSI_SMARTPQI=y

* Thu Feb 11 2021 Nicolas Ontiveros <niontive@microsoft.com> - 5.4.91-5
- Add configs to enable tcrypt in FIPS mode

* Tue Feb 09 2021 Nicolas Ontiveros <niontive@microsoft.com> - 5.4.91-4
- Use OpenSSL to perform HMAC calc

* Thu Jan 28 2021 Nicolas Ontiveros <niontive@microsoft.com> - 5.4.91-3
- Add configs for userspace crypto support
- HMAC calc the kernel for FIPS

* Wed Jan 27 2021 Daniel McIlvaney <damcilva@microsoft.com> - 5.4.91-2
- Enable dm-verity boot support with FEC

* Wed Jan 20 2021 Chris Co <chrco@microsoft.com> - 5.4.91-1
- Update source to 5.4.91
- Address CVE-2020-29569, CVE-2020-28374, CVE-2020-36158
- Remove patch to fix GUI installer crash. Fixed in updated source.

* Tue Jan 12 2021 Rachel Menge <rachelmenge@microsoft.com> - 5.4.83-4
- Add imx8mq support

* Sat Jan 09 2021 Andrew Phelps <anphel@microsoft.com> - 5.4.83-3
- Add patch to fix GUI installer crash

* Mon Dec 28 2020 Nicolas Ontiveros <niontive@microsoft.com> - 5.4.83-2
- Address CVE-2020-27777

* Tue Dec 15 2020 Henry Beberman <henry.beberman@microsoft.com> - 5.4.83-1
- Update source to 5.4.83
- Address CVE-2020-14351, CVE-2020-14381, CVE-2020-25656, CVE-2020-25704,
  CVE-2020-29534, CVE-2020-29660, CVE-2020-29661

* Fri Dec 04 2020 Chris Co <chrco@microsoft.com> - 5.4.81-1
- Update source to 5.4.81
- Remove patch for kexec in HyperV. Integrated in 5.4.81.
- Address CVE-2020-25705, CVE-2020-15436, CVE-2020-28974, CVE-2020-29368,
  CVE-2020-29369, CVE-2020-29370, CVE-2020-29374, CVE-2020-29373, CVE-2020-28915,
  CVE-2020-28941, CVE-2020-27675, CVE-2020-15437, CVE-2020-29371, CVE-2020-29372,
  CVE-2020-27194, CVE-2020-27152

* Wed Nov 25 2020 Chris Co <chrco@microsoft.com> - 5.4.72-5
- Add patch to publish efi tpm event log on ARM

* Mon Nov 23 2020 Chris Co <chrco@microsoft.com> - 5.4.72-4
- Apply patch to fix kexec in HyperV

* Mon Nov 16 2020 Suresh Babu Chalamalasetty <schalam@microsoft.com> - 5.4.72-3
- Disable kernel config SLUB_DEBUG_ON due to tcp throughput perf impact

* Tue Nov 10 2020 Suresh Babu Chalamalasetty <schalam@microsoft.com> - 5.4.72-2
- Enable kernel configs for Arm64 HyperV, Ampere and Cavium SoCs support

* Mon Oct 26 2020 Chris Co <chrco@microsoft.com> - 5.4.72-1
- Update source to 5.4.72
- Remove patch to support CometLake e1000e ethernet. Integrated in 5.4.72.
- Add license file
- Lint spec
- Address CVE-2018-1000026, CVE-2018-16880, CVE-2020-12464, CVE-2020-12465,
  CVE-2020-12659, CVE-2020-15780, CVE-2020-14356, CVE-2020-14386, CVE-2020-25645,
  CVE-2020-25643, CVE-2020-25211, CVE-2020-25212, CVE-2008-4609, CVE-2020-14331,
  CVE-2010-0298, CVE-2020-10690, CVE-2020-25285, CVE-2020-10711, CVE-2019-3887,
  CVE-2020-14390, CVE-2019-19338, CVE-2019-20810, CVE-2020-10766, CVE-2020-10767,
  CVE-2020-10768, CVE-2020-10781, CVE-2020-12768, CVE-2020-14314, CVE-2020-14385,
  CVE-2020-25641, CVE-2020-26088, CVE-2020-10942, CVE-2020-12826, CVE-2019-3016,
  CVE-2019-3819, CVE-2020-16166, CVE-2020-11608, CVE-2020-11609, CVE-2020-25284,
  CVE-2020-12888, CVE-2017-8244, CVE-2017-8245, CVE-2017-8246, CVE-2009-4484,
  CVE-2015-5738, CVE-2007-4998, CVE-2010-0309, CVE-2011-0640, CVE-2020-12656,
  CVE-2011-2519, CVE-1999-0656, CVE-2010-4563, CVE-2019-20794, CVE-1999-0524

* Fri Oct 16 2020 Suresh Babu Chalamalasetty <schalam@microsoft.com> - 5.4.51-11
- Enable QAT kernel configs

* Fri Oct 02 2020 Chris Co <chrco@microsoft.com> - 5.4.51-10
- Address CVE-2020-10757, CVE-2020-12653, CVE-2020-12657, CVE-2010-3865,
  CVE-2020-11668, CVE-2020-12654, CVE-2020-24394, CVE-2020-8428

* Fri Oct 02 2020 Chris Co <chrco@microsoft.com> - 5.4.51-9
- Fix aarch64 build error

* Wed Sep 30 2020 Emre Girgin <mrgirgin@microsoft.com> - 5.4.51-8
- Update postun script to deal with removal in case of another installed kernel.

* Fri Sep 25 2020 Suresh Babu Chalamalasetty <schalam@microsoft.com> - 5.4.51-7
- Enable Mellanox kernel configs

* Wed Sep 23 2020 Daniel McIlvaney <damcilva@microsoft.com> - 5.4.51-6
- Enable CONFIG_IMA (measurement only) and associated configs

* Thu Sep 03 2020 Daniel McIlvaney <damcilva@microsoft.com> - 5.4.51-5
- Add code to check for missing config flags in the checked in configs

* Thu Sep 03 2020 Chris Co <chrco@microsoft.com> - 5.4.51-4
- Apply additional kernel hardening configs

* Thu Sep 03 2020 Chris Co <chrco@microsoft.com> - 5.4.51-3
- Bump release number due to kernel-signed-<arch> package update
- Minor aarch64 config and changelog cleanup

* Tue Sep 01 2020 Chris Co <chrco@microsoft.com> - 5.4.51-2
- Update source hash

* Wed Aug 19 2020 Chris Co <chrco@microsoft.com> - 5.4.51-1
- Update source to 5.4.51
- Enable DXGKRNL config
- Address CVE-2020-11494, CVE-2020-11565, CVE-2020-12655, CVE-2020-12771,
  CVE-2020-13974, CVE-2020-15393, CVE-2020-8647, CVE-2020-8648, CVE-2020-8649,
  CVE-2020-9383, CVE-2020-11725

* Wed Aug 19 2020 Chris Co <chrco@microsoft.com> - 5.4.42-12
- Remove the signed package depends

* Tue Aug 18 2020 Chris Co <chrco@microsoft.com> - 5.4.42-11
- Remove signed subpackage

* Mon Aug 17 2020 Chris Co <chrco@microsoft.com> - 5.4.42-10
- Enable BPF, PC104, userfaultfd, SLUB sysfs, SMC, XDP sockets monitoring configs

* Fri Aug 07 2020 Mateusz Malisz <mamalisz@microsoft.com> - 5.4.42-9
- Add crashkernel=128M to the kernel cmdline
- Update config to support kexec and kexec_file_load

* Tue Aug 04 2020 Pawel Winogrodzki <pawelwi@microsoft.com> - 5.4.42-8
- Updating "KBUILD_BUILD_VERSION" and "KBUILD_BUILD_HOST" with correct
  distribution name.

* Wed Jul 22 2020 Chris Co <chrco@microsoft.com> - 5.4.42-7
- Address CVE-2020-8992, CVE-2020-12770, CVE-2020-13143, CVE-2020-11884

* Fri Jul 17 2020 Suresh Babu Chalamalasetty <schalam@microsoft.com> - 5.4.42-6
- Enable CONFIG_MLX5_CORE_IPOIB and CONFIG_INFINIBAND_IPOIB config flags

* Fri Jul 17 2020 Suresh Babu Chalamalasetty <schalam@microsoft.com> - 5.4.42-5
- Adding XDP config flag

* Thu Jul 09 2020 Anand Muthurajan <anandm@microsoft.com> - 5.4.42-4
- Enable CONFIG_QED, CONFIG_QEDE, CONFIG_QED_SRIOV and CONFIG_QEDE_VXLAN flags

* Wed Jun 24 2020 Chris Co <chrco@microsoft.com> - 5.4.42-3
- Regenerate input config files

* Fri Jun 19 2020 Chris Co <chrco@microsoft.com> - 5.4.42-2
- Add kernel-secure subpackage and macros for adding offline signed kernels

* Fri Jun 12 2020 Chris Co <chrco@microsoft.com> - 5.4.42-1
- Update source to 5.4.42

* Thu Jun 11 2020 Chris Co <chrco@microsoft.com> - 5.4.23-17
- Enable PAGE_POISONING configs
- Disable PROC_KCORE config
- Enable RANDOM_TRUST_CPU config for x86_64

* Fri Jun 05 2020 Suresh Babu Chalamalasetty <schalam@microsoft.com> - 5.4.23-16
- Adding BPF config flags

* Thu Jun 04 2020 Chris Co <chrco@microsoft.com> - 5.4.23-15
- Add config support for USB video class devices

* Wed Jun 03 2020 Nicolas Ontiveros <niontive@microsoft.com> - 5.4.23-14
- Add CONFIG_CRYPTO_XTS=y to config.

* Wed Jun 03 2020 Chris Co <chrco@microsoft.com> - 5.4.23-13
- Add patch to support CometLake e1000e ethernet
- Remove drivers-gpu subpackage
- Inline the initramfs trigger and postun source files
- Remove rpi3 dtb and ls1012 dtb subpackages

* Wed May 27 2020 Chris Co <chrco@microsoft.com> - 5.4.23-12
- Update arm64 security configs
- Disable devmem in x86_64 config

* Tue May 26 2020 Daniel Mihai <dmihai@microsoft.com> - 5.4.23-11
- Disabled Reliable Datagram Sockets protocol (CONFIG_RDS).

* Fri May 22 2020 Emre Girgin <mrgirgin@microsoft.com> - 5.4.23-10
- Change /boot directory permissions to 600.

* Thu May 21 2020 Chris Co <chrco@microsoft.com> - 5.4.23-9
- Update x86_64 security configs

* Wed May 20 2020 Suresh Babu Chalamalasetty <schalam@microsoft.com> - 5.4.23-8
- Adding InfiniBand config flags

* Mon May 11 2020 Anand Muthurajan <anandm@microsoft.com> - 5.4.23-7
- Adding PPP config flags

* Tue Apr 28 2020 Emre Girgin <mrgirgin@microsoft.com> - 5.4.23-6
- Renaming Linux-PAM to pam

* Tue Apr 28 2020 Emre Girgin <mrgirgin@microsoft.com> - 5.4.23-5
- Renaming linux to kernel

* Tue Apr 14 2020 Emre Girgin <mrgirgin@microsoft.com> - 5.4.23-4
- Remove linux-aws and linux-esx references.
- Remove kat_build usage.
- Remove ENA module.

* Fri Apr 10 2020 Emre Girgin <mrgirgin@microsoft.com> - 5.4.23-3
- Remove xml-security-c dependency.

* Wed Apr 08 2020 Nicolas Ontiveros <niontive@microsoft.com> - 5.4.23-2
- Remove toybox and only use coreutils for requires.

* Tue Dec 10 2019 Chris Co <chrco@microsoft.com> - 5.4.23-1
- Update to Microsoft Linux Kernel 5.4.23
- Remove patches
- Update ENA module to 2.1.2 to work with Linux 5.4.23
- Remove xr module
- Remove Xen tmem module from dracut module list to fix initramfs creation
- Add patch to fix missing trans_pgd header in aarch64 build

* Fri Oct 11 2019 Henry Beberman <hebeberm@microsoft.com> - 4.19.52-8
- Enable Hyper-V TPM in config

* Tue Sep 03 2019 Mateusz Malisz <mamalisz@microsoft.com> - 4.19.52-7
- Initial CBL-Mariner import from Photon (license: Apache2).

* Thu Jul 25 2019 Keerthana K <keerthanak@vmware.com> - 4.19.52-6
- Fix postun scriplet.

* Thu Jul 11 2019 Keerthana K <keerthanak@vmware.com> - 4.19.52-5
- Enable kernel configs necessary for BPF Compiler Collection (BCC).

* Wed Jul 10 2019 Srivatsa S. Bhat (VMware) <srivatsa@csail.mit.edu> 4.19.52-4
- Deprecate linux-aws-tools in favor of linux-tools.

* Tue Jul 02 2019 Alexey Makhalov <amakhalov@vmware.com> - 4.19.52-3
- Fix 9p vsock 16bit port issue.

* Thu Jun 20 2019 Tapas Kundu <tkundu@vmware.com> - 4.19.52-2
- Enabled CONFIG_I2C_CHARDEV to support lm-sensors

* Mon Jun 17 2019 Srivatsa S. Bhat (VMware) <srivatsa@csail.mit.edu> 4.19.52-1
- Update to version 4.19.52
- Fix CVE-2019-12456, CVE-2019-12379, CVE-2019-12380, CVE-2019-12381,
- CVE-2019-12382, CVE-2019-12378, CVE-2019-12455

* Tue May 28 2019 Srivatsa S. Bhat (VMware) <srivatsa@csail.mit.edu> 4.19.40-3
- Change default I/O scheduler to 'deadline' to fix performance issue.

* Tue May 14 2019 Keerthana K <keerthanak@vmware.com> - 4.19.40-2
- Fix to parse through /boot folder and update symlink (/boot/photon.cfg) if
- mulitple kernels are installed and current linux kernel is removed.

* Tue May 07 2019 Ajay Kaher <akaher@vmware.com> - 4.19.40-1
- Update to version 4.19.40

* Thu Apr 11 2019 Srivatsa S. Bhat (VMware) <srivatsa@csail.mit.edu> 4.19.32-3
- Update config_aarch64 to fix ARM64 build.

* Fri Mar 29 2019 Srivatsa S. Bhat (VMware) <srivatsa@csail.mit.edu> 4.19.32-2
- Fix CVE-2019-10125

* Wed Mar 27 2019 Srivatsa S. Bhat (VMware) <srivatsa@csail.mit.edu> 4.19.32-1
- Update to version 4.19.32

* Thu Mar 14 2019 Srivatsa S. Bhat (VMware) <srivatsa@csail.mit.edu> 4.19.29-1
- Update to version 4.19.29

* Tue Mar 05 2019 Ajay Kaher <akaher@vmware.com> - 4.19.26-1
- Update to version 4.19.26

* Thu Feb 21 2019 Him Kalyan Bordoloi <bordoloih@vmware.com> - 4.19.15-3
- Fix CVE-2019-8912

* Thu Jan 24 2019 Alexey Makhalov <amakhalov@vmware.com> - 4.19.15-2
- Add WiFi (ath10k), sensors (i2c,spi), usb support for NXP LS1012A board.

* Tue Jan 15 2019 Srivatsa S. Bhat (VMware) <srivatsa@csail.mit.edu> 4.19.15-1
- Update to version 4.19.15

* Fri Jan 11 2019 Srinidhi Rao <srinidhir@vmware.com> - 4.19.6-7
- Add Network support for NXP LS1012A board.

* Wed Jan 09 2019 Ankit Jain <ankitja@vmware.com> - 4.19.6-6
- Enable following for x86_64 and aarch64:
-  Enable Kernel Address Space Layout Randomization.
-  Enable CONFIG_SECURITY_NETWORK_XFRM

* Fri Jan 04 2019 Srivatsa S. Bhat (VMware) <srivatsa@csail.mit.edu> 4.19.6-5
- Enable AppArmor by default.

* Wed Jan 02 2019 Alexey Makhalov <amakhalov@vmware.com> - 4.19.6-4
- .config: added Compulab fitlet2 device drivers
- .config_aarch64: added gpio sysfs support
- renamed -sound to -drivers-sound

* Tue Jan 01 2019 Ajay Kaher <akaher@vmware.com> - 4.19.6-3
- .config: Enable CONFIG_PCI_HYPERV driver

* Wed Dec 19 2018 Srinidhi Rao <srinidhir@vmware.com> - 4.19.6-2
- Add NXP LS1012A support.

* Mon Dec 10 2018 Srivatsa S. Bhat (VMware) <srivatsa@csail.mit.edu> 4.19.6-1
- Update to version 4.19.6

* Fri Dec 07 2018 Alexey Makhalov <amakhalov@vmware.com> - 4.19.1-3
- .config: added qmi wwan module

* Mon Nov 12 2018 Ajay Kaher <akaher@vmware.com> - 4.19.1-2
- Fix config_aarch64 for 4.19.1

* Mon Nov 05 2018 Srivatsa S. Bhat (VMware) <srivatsa@csail.mit.edu> 4.19.1-1
- Update to version 4.19.1

* Tue Oct 16 2018 Him Kalyan Bordoloi <bordoloih@vmware.com> - 4.18.9-5
- Change in config to enable drivers for zigbee and GPS

* Fri Oct 12 2018 Ajay Kaher <akaher@vmware.com> - 4.18.9-4
- Enable LAN78xx for aarch64 rpi3

* Fri Oct 5 2018 Ajay Kaher <akaher@vmware.com> - 4.18.9-3
- Fix config_aarch64 for 4.18.9
- Add module.lds for aarch64

* Wed Oct 03 2018 Srivatsa S. Bhat <srivatsa@csail.mit.edu> 4.18.9-2
- Use updated steal time accounting patch.
- .config: Enable CONFIG_CPU_ISOLATION and a few networking options
- that got accidentally dropped in the last update.

* Mon Oct 1 2018 Srivatsa S. Bhat <srivatsa@csail.mit.edu> 4.18.9-1
- Update to version 4.18.9

* Tue Sep 25 2018 Ajay Kaher <akaher@vmware.com> - 4.14.67-2
- Build hang (at make oldconfig) fix in config_aarch64

* Wed Sep 19 2018 Srivatsa S. Bhat <srivatsa@csail.mit.edu> 4.14.67-1
- Update to version 4.14.67

* Tue Sep 18 2018 Srivatsa S. Bhat <srivatsa@csail.mit.edu> 4.14.54-7
- Add rdrand-based RNG driver to enhance kernel entropy.

* Sun Sep 02 2018 Srivatsa S. Bhat <srivatsa@csail.mit.edu> 4.14.54-6
- Add full retpoline support by building with retpoline-enabled gcc.

* Thu Aug 30 2018 Srivatsa S. Bhat <srivatsa@csail.mit.edu> 4.14.54-5
- Apply out-of-tree patches needed for AppArmor.

* Wed Aug 22 2018 Alexey Makhalov <amakhalov@vmware.com> - 4.14.54-4
- Fix overflow kernel panic in rsi driver.
- .config: enable BT stack, enable GPIO sysfs.
- Add Exar USB serial driver.

* Fri Aug 17 2018 Ajay Kaher <akaher@vmware.com> - 4.14.54-3
- Enabled USB PCI in config_aarch64
- Build hang (at make oldconfig) fix in config_aarch64

* Thu Jul 19 2018 Alexey Makhalov <amakhalov@vmware.com> - 4.14.54-2
- .config: usb_serial_pl2303=m,wlan=y,can=m,gpio=y,pinctrl=y,iio=m

* Mon Jul 09 2018 Him Kalyan Bordoloi <bordoloih@vmware.com> - 4.14.54-1
- Update to version 4.14.54

* Fri Jan 26 2018 Alexey Makhalov <amakhalov@vmware.com> - 4.14.8-2
- Added vchiq entry to rpi3 dts
- Added dtb-rpi3 subpackage

* Fri Dec 22 2017 Alexey Makhalov <amakhalov@vmware.com> - 4.14.8-1
- Version update

* Wed Dec 13 2017 Alexey Makhalov <amakhalov@vmware.com> - 4.9.66-4
- KAT build support

* Thu Dec 07 2017 Alexey Makhalov <amakhalov@vmware.com> - 4.9.66-3
- Aarch64 support

* Tue Dec 05 2017 Alexey Makhalov <amakhalov@vmware.com> - 4.9.66-2
- Sign and compress modules after stripping. fips=1 requires signed modules

* Mon Dec 04 2017 Srivatsa S. Bhat <srivatsa@csail.mit.edu> 4.9.66-1
- Version update

* Tue Nov 21 2017 Srivatsa S. Bhat <srivatsa@csail.mit.edu> 4.9.64-1
- Version update

* Mon Nov 06 2017 Srivatsa S. Bhat <srivatsa@csail.mit.edu> 4.9.60-1
- Version update

* Wed Oct 11 2017 Srivatsa S. Bhat <srivatsa@csail.mit.edu> 4.9.53-3
- Add patch "KVM: Don't accept obviously wrong gsi values via
>>>>>>> 2f96fa40
    KVM_IRQFD" to fix CVE-2017-1000252.

* Tue Oct 10 2017 Alexey Makhalov <amakhalov@vmware.com> - 4.9.53-2
- Build hang (at make oldconfig) fix.

* Thu Oct 05 2017 Srivatsa S. Bhat <srivatsa@csail.mit.edu> 4.9.53-1
- Version update

* Mon Oct 02 2017 Srivatsa S. Bhat <srivatsa@csail.mit.edu> 4.9.52-3
- Allow privileged CLONE_NEWUSER from nested user namespaces.

* Mon Oct 02 2017 Srivatsa S. Bhat <srivatsa@csail.mit.edu> 4.9.52-2
- Fix CVE-2017-11472 (ACPICA: Namespace: fix operand cache leak)

* Mon Oct 02 2017 Srivatsa S. Bhat <srivatsa@csail.mit.edu> 4.9.52-1
- Version update

* Mon Sep 18 2017 Alexey Makhalov <amakhalov@vmware.com> - 4.9.47-2
- Requires coreutils or toybox

* Mon Sep 04 2017 Alexey Makhalov <amakhalov@vmware.com> - 4.9.47-1
- Fix CVE-2017-11600

* Tue Aug 22 2017 Anish Swaminathan <anishs@vmware.com> - 4.9.43-2
- Add missing xen block drivers

* Mon Aug 14 2017 Alexey Makhalov <amakhalov@vmware.com> - 4.9.43-1
- Version update
- [feature] new sysctl option unprivileged_userns_clone

* Wed Aug 09 2017 Alexey Makhalov <amakhalov@vmware.com> - 4.9.41-2
- Fix CVE-2017-7542
- [bugfix] Added ccm,gcm,ghash,lzo crypto modules to avoid
    panic on modprobe tcrypt

* Mon Aug 07 2017 Alexey Makhalov <amakhalov@vmware.com> - 4.9.41-1
- Version update

* Fri Aug 04 2017 Bo Gan <ganb@vmware.com> - 4.9.38-6
- Fix initramfs triggers

* Tue Aug 01 2017 Anish Swaminathan <anishs@vmware.com> - 4.9.38-5
- Allow some algorithms in FIPS mode
- Reverts 284a0f6e87b0721e1be8bca419893902d9cf577a and backports
- bcf741cb779283081db47853264cc94854e7ad83 in the kernel tree
- Enable additional NF features

* Fri Jul 21 2017 Anish Swaminathan <anishs@vmware.com> - 4.9.38-4
- Add patches in Hyperv codebase

* Fri Jul 21 2017 Anish Swaminathan <anishs@vmware.com> - 4.9.38-3
- Add missing hyperv drivers

* Thu Jul 20 2017 Alexey Makhalov <amakhalov@vmware.com> - 4.9.38-2
- Disable scheduler beef up patch

* Tue Jul 18 2017 Alexey Makhalov <amakhalov@vmware.com> - 4.9.38-1
- Fix CVE-2017-11176 and CVE-2017-10911

* Mon Jul 03 2017 Xiaolin Li <xiaolinl@vmware.com> - 4.9.34-3
- Add libdnet-devel, kmod-devel and libmspack-devel to BuildRequires

* Thu Jun 29 2017 Divya Thaluru <dthaluru@vmware.com> - 4.9.34-2
- Added obsolete for deprecated linux-dev package

* Wed Jun 28 2017 Alexey Makhalov <amakhalov@vmware.com> - 4.9.34-1
- [feature] 9P FS security support
- [feature] DM Delay target support
- Fix CVE-2017-1000364 ("stack clash") and CVE-2017-9605

* Thu Jun 8 2017 Alexey Makhalov <amakhalov@vmware.com> - 4.9.31-1
- Fix CVE-2017-8890, CVE-2017-9074, CVE-2017-9075, CVE-2017-9076
    CVE-2017-9077 and CVE-2017-9242
- [feature] IPV6 netfilter NAT table support

* Fri May 26 2017 Alexey Makhalov <amakhalov@vmware.com> - 4.9.30-1
- Added ENA driver for AMI
- Fix CVE-2017-7487 and CVE-2017-9059

* Wed May 17 2017 Vinay Kulkarni <kulkarniv@vmware.com> - 4.9.28-2
- Enable IPVLAN module.

* Tue May 16 2017 Alexey Makhalov <amakhalov@vmware.com> - 4.9.28-1
- Version update

* Wed May 10 2017 Alexey Makhalov <amakhalov@vmware.com> - 4.9.27-1
- Version update

* Sun May 7 2017 Alexey Makhalov <amakhalov@vmware.com> - 4.9.26-1
- Version update
- Removed version suffix from config file name

* Thu Apr 27 2017 Bo Gan <ganb@vmware.com> - 4.9.24-2
- Support dynamic initrd generation

* Tue Apr 25 2017 Alexey Makhalov <amakhalov@vmware.com> - 4.9.24-1
- Fix CVE-2017-6874 and CVE-2017-7618.
- Fix audit-devel BuildRequires.
- .config: build nvme and nvme-core in kernel.

* Mon Mar 6 2017 Alexey Makhalov <amakhalov@vmware.com> - 4.9.13-2
- .config: NSX requirements for crypto and netfilter

* Tue Feb 28 2017 Alexey Makhalov <amakhalov@vmware.com> - 4.9.13-1
- Update to linux-4.9.13 to fix CVE-2017-5986 and CVE-2017-6074

* Thu Feb 09 2017 Alexey Makhalov <amakhalov@vmware.com> - 4.9.9-1
- Update to linux-4.9.9 to fix CVE-2016-10153, CVE-2017-5546,
    CVE-2017-5547, CVE-2017-5548 and CVE-2017-5576.
- .config: added CRYPTO_FIPS support.

* Tue Jan 10 2017 Alexey Makhalov <amakhalov@vmware.com> - 4.9.2-1
- Update to linux-4.9.2 to fix CVE-2016-10088
- Move linux-tools.spec to linux.spec as -tools subpackage

* Mon Dec 19 2016 Xiaolin Li <xiaolinl@vmware.com> - 4.9.0-2
- BuildRequires Linux-PAM-devel

* Mon Dec 12 2016 Alexey Makhalov <amakhalov@vmware.com> - 4.9.0-1
- Update to linux-4.9.0
- Add paravirt stolen time accounting feature (from linux-esx),
    but disable it by default (no-vmw-sta cmdline parameter)

* Thu Dec  8 2016 Alexey Makhalov <amakhalov@vmware.com> - 4.4.35-3
- net-packet-fix-race-condition-in-packet_set_ring.patch
    to fix CVE-2016-8655

* Wed Nov 30 2016 Alexey Makhalov <amakhalov@vmware.com> - 4.4.35-2
- Expand `uname -r` with release number
- Check for build-id matching
- Added syscalls tracing support
- Compress modules

* Mon Nov 28 2016 Alexey Makhalov <amakhalov@vmware.com> - 4.4.35-1
- Update to linux-4.4.35
- vfio-pci-fix-integer-overflows-bitmask-check.patch
    to fix CVE-2016-9083

* Tue Nov 22 2016 Alexey Makhalov <amakhalov@vmware.com> - 4.4.31-4
- net-9p-vsock.patch

* Thu Nov 17 2016 Alexey Makhalov <amakhalov@vmware.com> - 4.4.31-3
- tty-prevent-ldisc-drivers-from-re-using-stale-tty-fields.patch
    to fix CVE-2015-8964

* Tue Nov 15 2016 Alexey Makhalov <amakhalov@vmware.com> - 4.4.31-2
- .config: add cgrup_hugetlb support
- .config: add netfilter_xt_{set,target_ct} support
- .config: add netfilter_xt_match_{cgroup,ipvs} support

* Thu Nov 10 2016 Alexey Makhalov <amakhalov@vmware.com> - 4.4.31-1
- Update to linux-4.4.31

* Fri Oct 21 2016 Alexey Makhalov <amakhalov@vmware.com> - 4.4.26-1
- Update to linux-4.4.26

* Wed Oct 19 2016 Alexey Makhalov <amakhalov@vmware.com> - 4.4.20-6
- net-add-recursion-limit-to-GRO.patch
- scsi-arcmsr-buffer-overflow-in-arcmsr_iop_message_xfer.patch

* Tue Oct 18 2016 Alexey Makhalov <amakhalov@vmware.com> - 4.4.20-5
- ipip-properly-mark-ipip-GRO-packets-as-encapsulated.patch
- tunnels-dont-apply-GRO-to-multiple-layers-of-encapsulation.patch

* Mon Oct  3 2016 Alexey Makhalov <amakhalov@vmware.com> - 4.4.20-4
- Package vmlinux with PROGBITS sections in -debuginfo subpackage

* Tue Sep 27 2016 Alexey Makhalov <amakhalov@vmware.com> - 4.4.20-3
- .config: CONFIG_IP_SET_HASH_{IPMARK,MAC}=m

* Tue Sep 20 2016 Alexey Makhalov <amakhalov@vmware.com> - 4.4.20-2
- Add -release number for /boot/* files
- Use initrd.img with version and release number
- Rename -dev subpackage to -devel

* Wed Sep  7 2016 Alexey Makhalov <amakhalov@vmware.com> - 4.4.20-1
- Update to linux-4.4.20
- apparmor-fix-oops-validate-buffer-size-in-apparmor_setprocattr.patch
- keys-fix-asn.1-indefinite-length-object-parsing.patch

* Thu Aug 25 2016 Alexey Makhalov <amakhalov@vmware.com> - 4.4.8-11
- vmxnet3 patches to bumpup a version to 1.4.8.0

* Wed Aug 10 2016 Alexey Makhalov <amakhalov@vmware.com> - 4.4.8-10
- Added VSOCK-Detach-QP-check-should-filter-out-non-matching-QPs.patch
- .config: pmem hotplug + ACPI NFIT support
- .config: enable EXPERT mode, disable UID16 syscalls

* Thu Jul 07 2016 Alexey Makhalov <amakhalov@vmware.com> - 4.4.8-9
- .config: pmem + fs_dax support

* Fri Jun 17 2016 Alexey Makhalov <amakhalov@vmware.com> - 4.4.8-8
- patch: e1000e-prevent-div-by-zero-if-TIMINCA-is-zero.patch
- .config: disable rt group scheduling - not supported by systemd

* Wed Jun 15 2016 Harish Udaiya Kumar <hudaiyakumar@vmware.com> - 4.4.8-7
- fixed the capitalization for - System.map

* Thu May 26 2016 Alexey Makhalov <amakhalov@vmware.com> - 4.4.8-6
- patch: REVERT-sched-fair-Beef-up-wake_wide.patch

* Tue May 24 2016 Priyesh Padmavilasom <ppadmavilasom@vmware.com> - 4.4.8-5
- GA - Bump release of all rpms

* Mon May 23 2016 Harish Udaiya Kumar <hudaiyakumar@vmware.com> - 4.4.8-4
- Fixed generation of debug symbols for kernel modules & vmlinux.

* Mon May 23 2016 Divya Thaluru <dthaluru@vmware.com> - 4.4.8-3
- Added patches to fix CVE-2016-3134, CVE-2016-3135

* Wed May 18 2016 Harish Udaiya Kumar <hudaiyakumar@vmware.com> - 4.4.8-2
- Enabled CONFIG_UPROBES in config as needed by ktap

* Wed May 04 2016 Alexey Makhalov <amakhalov@vmware.com> - 4.4.8-1
- Update to linux-4.4.8
- Added net-Drivers-Vmxnet3-set-... patch

* Tue May 03 2016 Vinay Kulkarni <kulkarniv@vmware.com> - 4.2.0-27
- Compile Intel GigE and VMXNET3 as part of kernel.

* Thu Apr 28 2016 Nick Shi <nshi@vmware.com> - 4.2.0-26
- Compile cramfs.ko to allow mounting cramfs image

* Tue Apr 12 2016 Vinay Kulkarni <kulkarniv@vmware.com> - 4.2.0-25
- Revert network interface renaming disable in kernel.

* Tue Mar 29 2016 Alexey Makhalov <amakhalov@vmware.com> - 4.2.0-24
- Support kmsg dumping to vmware.log on panic
- sunrpc: xs_bind uses ip_local_reserved_ports

* Mon Mar 28 2016 Harish Udaiya Kumar <hudaiyakumar@vmware.com> - 4.2.0-23
- Enabled Regular stack protection in Linux kernel in config

* Thu Mar 17 2016 Harish Udaiya Kumar <hudaiyakumar@vmware.com> - 4.2.0-22
- Restrict the permissions of the /boot/System.map-X file

* Fri Mar 04 2016 Alexey Makhalov <amakhalov@vmware.com> - 4.2.0-21
- Patch: SUNRPC: Do not reuse srcport for TIME_WAIT socket.

* Wed Mar 02 2016 Alexey Makhalov <amakhalov@vmware.com> - 4.2.0-20
- Patch: SUNRPC: Ensure that we wait for connections to complete
    before retrying

* Fri Feb 26 2016 Alexey Makhalov <amakhalov@vmware.com> - 4.2.0-19
- Disable watchdog under VMware hypervisor.

* Thu Feb 25 2016 Alexey Makhalov <amakhalov@vmware.com> - 4.2.0-18
- Added rpcsec_gss_krb5 and nfs_fscache

* Mon Feb 22 2016 Alexey Makhalov <amakhalov@vmware.com> - 4.2.0-17
- Added sysctl param to control weighted_cpuload() behavior

* Thu Feb 18 2016 Divya Thaluru <dthaluru@vmware.com> - 4.2.0-16
- Disabling network renaming

* Sun Feb 14 2016 Alexey Makhalov <amakhalov@vmware.com> - 4.2.0-15
- veth patch: don’t modify ip_summed

* Thu Feb 11 2016 Alexey Makhalov <amakhalov@vmware.com> - 4.2.0-14
- Full tickless -> idle tickless + simple CPU time accounting
- SLUB -> SLAB
- Disable NUMA balancing
- Disable stack protector
- No build_forced no-CBs CPUs
- Disable Expert configuration mode
- Disable most of debug features from 'Kernel hacking'

* Mon Feb 08 2016 Alexey Makhalov <amakhalov@vmware.com> - 4.2.0-13
- Double tcp_mem limits, patch is added.

* Wed Feb 03 2016 Anish Swaminathan <anishs@vmware.com> -  4.2.0-12
- Fixes for CVE-2015-7990/6937 and CVE-2015-8660.

* Tue Jan 26 2016 Anish Swaminathan <anishs@vmware.com> - 4.2.0-11
- Revert CONFIG_HZ=250

* Fri Jan 22 2016 Alexey Makhalov <amakhalov@vmware.com> - 4.2.0-10
- Fix for CVE-2016-0728

* Wed Jan 13 2016 Alexey Makhalov <amakhalov@vmware.com> - 4.2.0-9
- CONFIG_HZ=250

* Tue Jan 12 2016 Mahmoud Bassiouny <mbassiouny@vmware.com> - 4.2.0-8
- Remove rootfstype from the kernel parameter.

* Mon Jan 04 2016 Harish Udaiya Kumar <hudaiyakumar@vmware.com> - 4.2.0-7
- Disabled all the tracing options in kernel config.
- Disabled preempt.
- Disabled sched autogroup.

* Thu Dec 17 2015 Harish Udaiya Kumar <hudaiyakumar@vmware.com> - 4.2.0-6
- Enabled kprobe for systemtap & disabled dynamic function tracing in config

* Fri Dec 11 2015 Harish Udaiya Kumar <hudaiyakumar@vmware.com> - 4.2.0-5
- Added oprofile kernel driver sub-package.

* Fri Nov 13 2015 Mahmoud Bassiouny <mbassiouny@vmware.com> - 4.2.0-4
- Change the linux image directory.

* Wed Nov 11 2015 Harish Udaiya Kumar <hudaiyakumar@vmware.com> - 4.2.0-3
- Added the build essential files in the dev sub-package.

* Mon Nov 09 2015 Vinay Kulkarni <kulkarniv@vmware.com> - 4.2.0-2
- Enable Geneve module support for generic kernel.

* Fri Oct 23 2015 Harish Udaiya Kumar <hudaiyakumar@vmware.com> - 4.2.0-1
- Upgraded the generic linux kernel to version 4.2.0 & and updated timer handling to full tickless mode.

* Tue Sep 22 2015 Harish Udaiya Kumar <hudaiyakumar@vmware.com> - 4.0.9-5
- Added driver support for frame buffer devices and ACPI

* Wed Sep 2 2015 Alexey Makhalov <amakhalov@vmware.com> - 4.0.9-4
- Added mouse ps/2 module.

* Fri Aug 14 2015 Alexey Makhalov <amakhalov@vmware.com> - 4.0.9-3
- Use photon.cfg as a symlink.

* Thu Aug 13 2015 Alexey Makhalov <amakhalov@vmware.com> - 4.0.9-2
- Added environment file(photon.cfg) for grub.

* Wed Aug 12 2015 Sharath George <sharathg@vmware.com> - 4.0.9-1
- Upgrading kernel version.

* Wed Aug 12 2015 Alexey Makhalov <amakhalov@vmware.com> - 3.19.2-5
- Updated OVT to version 10.0.0.
- Rename -gpu-drivers to -drivers-gpu in accordance to directory structure.
- Added -sound package/

* Tue Aug 11 2015 Anish Swaminathan<anishs@vmware.com> - 3.19.2-4
- Removed Requires dependencies.

* Fri Jul 24 2015 Harish Udaiya Kumar <hudaiyakumar@gmail.com> - 3.19.2-3
- Updated the config file to include graphics drivers.

* Mon May 18 2015 Touseef Liaqat <tliaqat@vmware.com> - 3.13.3-2
- Update according to UsrMove.

* Wed Nov 5 2014 Divya Thaluru <dthaluru@vmware.com> - 3.13.3-1
- Initial build. First version<|MERGE_RESOLUTION|>--- conflicted
+++ resolved
@@ -3,13 +3,8 @@
 %define uname_r %{version}-%{release}
 Summary:        Linux Kernel
 Name:           kernel
-<<<<<<< HEAD
-Version:        5.4.51
-Release:        12%{?dist}
-=======
 Version:        5.4.91
 Release:        6%{?dist}
->>>>>>> 2f96fa40
 License:        GPLv2
 Vendor:         Microsoft Corporation
 Distribution:   Mariner
@@ -52,9 +47,6 @@
 Patch1020:      CVE-2020-12654.nopatch
 Patch1021:      CVE-2020-24394.nopatch
 Patch1022:      CVE-2020-8428.nopatch
-<<<<<<< HEAD
-
-=======
 Patch1023:      CVE-2018-1000026.nopatch
 Patch1024:      CVE-2018-16880.nopatch
 Patch1025:      CVE-2020-12464.nopatch
@@ -141,7 +133,6 @@
 Patch1103:      CVE-2020-36158.nopatch
 BuildRequires:  audit-devel
 BuildRequires:  bash
->>>>>>> 2f96fa40
 BuildRequires:  bc
 BuildRequires:  diffutils
 BuildRequires:  glib-devel
@@ -158,20 +149,6 @@
 Requires:       kmod
 Requires(post): coreutils
 Requires(postun): coreutils
-<<<<<<< HEAD
-%define uname_r %{version}-%{release}
-%ifarch x86_64
-%define arch x86_64
-%define archdir x86
-%endif
-
-%ifarch aarch64
-%define arch arm64
-%define archdir arm64
-%endif
-
-=======
->>>>>>> 2f96fa40
 # When updating the config files it is important to sanitize them.
 # Steps for updating a config file:
 #  1. Extract the linux sources into a folder
@@ -256,15 +233,19 @@
 
 %ifarch x86_64
 cp %{SOURCE1} .config
+arch="x86_64"
+archdir="x86"
 %endif
 
 %ifarch aarch64
 cp %{SOURCE2} .config
+arch="arm64"
+archdir="arm64"
 %endif
 
 cp .config current_config
 sed -i 's/CONFIG_LOCALVERSION=""/CONFIG_LOCALVERSION="-%{release}"/' .config
-make LC_ALL=  ARCH=%{arch} oldconfig
+make LC_ALL=  ARCH=${arch} oldconfig
 
 # Verify the config files match
 cp .config new_config
@@ -281,7 +262,7 @@
     exit 1
 fi
 
-make VERBOSE=1 KBUILD_BUILD_VERSION="1" KBUILD_BUILD_HOST="CBL-Mariner" ARCH=%{arch} %{?_smp_mflags}
+make VERBOSE=1 KBUILD_BUILD_VERSION="1" KBUILD_BUILD_HOST="CBL-Mariner" ARCH=${arch} %{?_smp_mflags}
 make -C tools perf
 
 %define __modules_install_post \
@@ -360,17 +341,10 @@
 rm -rf %{buildroot}/lib/modules/%{uname_r}/source
 rm -rf %{buildroot}/lib/modules/%{uname_r}/build
 
-<<<<<<< HEAD
-find . -name Makefile* -o -name Kconfig* -o -name *.pl | xargs  sh -c 'cp --parents "$@" %{buildroot}/usr/src/linux-headers-%{uname_r}' copy
-find arch/%{archdir}/include include scripts -type f | xargs  sh -c 'cp --parents "$@" %{buildroot}/usr/src/linux-headers-%{uname_r}' copy
-find $(find arch/%{archdir} -name include -o -name scripts -type d) -type f | xargs  sh -c 'cp --parents "$@" %{buildroot}/usr/src/linux-headers-%{uname_r}' copy
-find arch/%{archdir}/include Module.symvers include scripts -type f | xargs  sh -c 'cp --parents "$@" %{buildroot}/usr/src/linux-headers-%{uname_r}' copy
-=======
 find . -name Makefile* -o -name Kconfig* -o -name *.pl | xargs  sh -c 'cp --parents "$@" %{buildroot}%{_prefix}/src/linux-headers-%{uname_r}' copy
 find arch/${archdir}/include include scripts -type f | xargs  sh -c 'cp --parents "$@" %{buildroot}%{_prefix}/src/linux-headers-%{uname_r}' copy
 find $(find arch/${archdir} -name include -o -name scripts -type d) -type f | xargs  sh -c 'cp --parents "$@" %{buildroot}%{_prefix}/src/linux-headers-%{uname_r}' copy
 find arch/${archdir}/include Module.symvers include scripts -type f | xargs  sh -c 'cp --parents "$@" %{buildroot}%{_prefix}/src/linux-headers-%{uname_r}' copy
->>>>>>> 2f96fa40
 %ifarch x86_64
 # CONFIG_STACK_VALIDATION=y requires objtool to build external modules
 install -vsm 755 tools/objtool/objtool %{buildroot}%{_prefix}/src/linux-headers-%{uname_r}/tools/objtool/
@@ -485,229 +459,6 @@
 %endif
 
 %changelog
-<<<<<<< HEAD
-*   Fri Oct 16 2020 Suresh Babu Chalamalasetty <schalam@microsoft.com> 5.4.51-12
--   Enable QAT kernel configs
-*   Fri Oct 02 2020 Chris Co <chrco@microsoft.com> 5.4.51-11
--   Address CVE-2020-10757, CVE-2020-12653, CVE-2020-12657, CVE-2010-3865,
--   CVE-2020-11668, CVE-2020-12654, CVE-2020-24394, CVE-2020-8428
-*   Fri Oct 02 2020 Chris Co <chrco@microsoft.com> 5.4.51-10
--   Fix aarch64 build error
-*   Wed Sep 30 2020 Emre Girgin <mrgirgin@microsoft.com> 5.4.51-9
--   Update postun script to deal with removal in case of another installed kernel.
-*   Fri Sep 25 2020 Suresh Babu Chalamalasetty <schalam@microsoft.com> 5.4.51-8
--   Enable Mellanox kernel configs
-*   Thu Sep 24 2020 Emre Girgin <mrgirgin@microsoft.cpm> 5.4.51-7
--   Replace the misuse of the 'archdir' and `arch` shell variables.
-*   Wed Sep 23 2020 Daniel McIlvaney <damcilva@microsoft.com> 5.4.51-6
--   Enable CONFIG_IMA (measurement only) and associated configs
-*   Thu Sep 03 2020 Daniel McIlvaney <damcilva@microsoft.com> 5.4.51-5
--   Add code to check for missing config flags in the checked in configs
-*   Thu Sep 03 2020 Chris Co <chrco@microsoft.com> 5.4.51-4
--   Apply additional kernel hardening configs
-*   Thu Sep 03 2020 Chris Co <chrco@microsoft.com> 5.4.51-3
--   Bump release number due to kernel-signed-<arch> package update
--   Minor aarch64 config and changelog cleanup
-*   Tue Sep 01 2020 Chris Co <chrco@microsoft.com> 5.4.51-2
--   Update source hash
-*   Wed Aug 19 2020 Chris Co <chrco@microsoft.com> 5.4.51-1
--   Update source to 5.4.51
--   Enable DXGKRNL config
--   Address CVE-2020-11494, CVE-2020-11565, CVE-2020-12655, CVE-2020-12771,
--   CVE-2020-13974, CVE-2020-15393, CVE-2020-8647, CVE-2020-8648, CVE-2020-8649,
--   CVE-2020-9383, CVE-2020-11725
-*   Wed Aug 19 2020 Chris Co <chrco@microsoft.com> 5.4.42-12
--   Remove the signed package depends
-*   Tue Aug 18 2020 Chris Co <chrco@microsoft.com> 5.4.42-11
--   Remove signed subpackage
-*   Mon Aug 17 2020 Chris Co <chrco@microsoft.com> 5.4.42-10
--   Enable BPF, PC104, userfaultfd, SLUB sysfs, SMC, XDP sockets monitoring configs
-*   Fri Aug 07 2020 Mateusz Malisz <mamalisz@microsoft.com> 5.4.42-9
--   Add crashkernel=128M to the kernel cmdline
--   Update config to support kexec and kexec_file_load
-*   Tue Aug 04 2020 Pawel Winogrodzki <pawelwi@microsoft.com> 5.4.42-8
--   Updating "KBUILD_BUILD_VERSION" and "KBUILD_BUILD_HOST" with correct
-    distribution name.
-*   Wed Jul 22 2020 Chris Co <chrco@microsoft.com> 5.4.42-7
--   Address CVE-2020-8992, CVE-2020-12770, CVE-2020-13143, CVE-2020-11884
-*   Fri Jul 17 2020 Suresh Babu Chalamalasetty <schalam@microsoft.com> 5.4.42-6
--   Enable CONFIG_MLX5_CORE_IPOIB and CONFIG_INFINIBAND_IPOIB config flags
-*   Fri Jul 17 2020 Suresh Babu Chalamalasetty <schalam@microsoft.com> 5.4.42-5
--   Adding XDP config flag
-*   Thu Jul 09 2020 Anand Muthurajan <anandm@microsoft.com> 5.4.42-4
--   Enable CONFIG_QED, CONFIG_QEDE, CONFIG_QED_SRIOV and CONFIG_QEDE_VXLAN flags
-*   Wed Jun 24 2020 Chris Co <chrco@microsoft.com> 5.4.42-3
--   Regenerate input config files
-*   Fri Jun 19 2020 Chris Co <chrco@microsoft.com> 5.4.42-2
--   Add kernel-secure subpackage and macros for adding offline signed kernels
-*   Fri Jun 12 2020 Chris Co <chrco@microsoft.com> 5.4.42-1
--   Update source to 5.4.42
-*   Thu Jun 11 2020 Chris Co <chrco@microsoft.com> 5.4.23-17
--   Enable PAGE_POISONING configs
--   Disable PROC_KCORE config
--   Enable RANDOM_TRUST_CPU config for x86_64
-*   Fri Jun 05 2020 Suresh Babu Chalamalasetty <schalam@microsoft.com> 5.4.23-16
--   Adding BPF config flags
-*   Thu Jun 04 2020 Chris Co <chrco@microsoft.com> 5.4.23-15
--   Add config support for USB video class devices
-*   Wed Jun 03 2020 Nicolas Ontiveros <niontive@microsoft.com> 5.4.23-14
--   Add CONFIG_CRYPTO_XTS=y to config.
-*   Wed Jun 03 2020 Chris Co <chrco@microsoft.com> 5.4.23-13
--   Add patch to support CometLake e1000e ethernet
--   Remove drivers-gpu subpackage
--   Inline the initramfs trigger and postun source files
--   Remove rpi3 dtb and ls1012 dtb subpackages
-*   Wed May 27 2020 Chris Co <chrco@microsoft.com> 5.4.23-12
--   Update arm64 security configs
--   Disable devmem in x86_64 config
-*   Tue May 26 2020 Daniel Mihai <dmihai@microsoft.com> 5.4.23-11
--   Disabled Reliable Datagram Sockets protocol (CONFIG_RDS).
-*   Fri May 22 2020 Emre Girgin <mrgirgin@microsoft.com> 5.4.23-10
--   Change /boot directory permissions to 600.
-*   Thu May 21 2020 Chris Co <chrco@microsoft.com> 5.4.23-9
--   Update x86_64 security configs
-*   Wed May 20 2020 Suresh Babu Chalamalasetty <schalam@microsoft.com> 5.4.23-8
--   Adding InfiniBand config flags
-*   Mon May 11 2020 Anand Muthurajan <anandm@microsoft.com> 5.4.23-7
--   Adding PPP config flags
-*   Tue Apr 28 2020 Emre Girgin <mrgirgin@microsoft.com> 5.4.23-6
--   Renaming Linux-PAM to pam
-*   Tue Apr 28 2020 Emre Girgin <mrgirgin@microsoft.com> 5.4.23-5
--   Renaming linux to kernel
-*   Tue Apr 14 2020 Emre Girgin <mrgirgin@microsoft.com> 5.4.23-4
--   Remove linux-aws and linux-esx references.
--   Remove kat_build usage.
--   Remove ENA module.
-*   Fri Apr 10 2020 Emre Girgin <mrgirgin@microsoft.com> 5.4.23-3
--   Remove xml-security-c dependency.
-*   Wed Apr 08 2020 Nicolas Ontiveros <niontive@microsoft.com> 5.4.23-2
--   Remove toybox and only use coreutils for requires.
-*   Tue Dec 10 2019 Chris Co <chrco@microsoft.com> 5.4.23-1
--   Update to Microsoft Linux Kernel 5.4.23
--   Remove patches
--   Update ENA module to 2.1.2 to work with Linux 5.4.23
--   Remove xr module
--   Remove Xen tmem module from dracut module list to fix initramfs creation
--   Add patch to fix missing trans_pgd header in aarch64 build
-*   Fri Oct 11 2019 Henry Beberman <hebeberm@microsoft.com> 4.19.52-8
--   Enable Hyper-V TPM in config
-*   Tue Sep 03 2019 Mateusz Malisz <mamalisz@microsoft.com> 4.19.52-7
--   Initial CBL-Mariner import from Photon (license: Apache2).
-*   Thu Jul 25 2019 Keerthana K <keerthanak@vmware.com> 4.19.52-6
--   Fix postun scriplet.
-*   Thu Jul 11 2019 Keerthana K <keerthanak@vmware.com> 4.19.52-5
--   Enable kernel configs necessary for BPF Compiler Collection (BCC).
-*   Wed Jul 10 2019 Srivatsa S. Bhat (VMware) <srivatsa@csail.mit.edu> 4.19.52-4
--   Deprecate linux-aws-tools in favor of linux-tools.
-*   Tue Jul 02 2019 Alexey Makhalov <amakhalov@vmware.com> 4.19.52-3
--   Fix 9p vsock 16bit port issue.
-*   Thu Jun 20 2019 Tapas Kundu <tkundu@vmware.com> 4.19.52-2
--   Enabled CONFIG_I2C_CHARDEV to support lm-sensors
-*   Mon Jun 17 2019 Srivatsa S. Bhat (VMware) <srivatsa@csail.mit.edu> 4.19.52-1
--   Update to version 4.19.52
--   Fix CVE-2019-12456, CVE-2019-12379, CVE-2019-12380, CVE-2019-12381,
--   CVE-2019-12382, CVE-2019-12378, CVE-2019-12455
-*   Tue May 28 2019 Srivatsa S. Bhat (VMware) <srivatsa@csail.mit.edu> 4.19.40-3
--   Change default I/O scheduler to 'deadline' to fix performance issue.
-*   Tue May 14 2019 Keerthana K <keerthanak@vmware.com> 4.19.40-2
--   Fix to parse through /boot folder and update symlink (/boot/photon.cfg) if
--   mulitple kernels are installed and current linux kernel is removed.
-*   Tue May 07 2019 Ajay Kaher <akaher@vmware.com> 4.19.40-1
--   Update to version 4.19.40
-*   Thu Apr 11 2019 Srivatsa S. Bhat (VMware) <srivatsa@csail.mit.edu> 4.19.32-3
--   Update config_aarch64 to fix ARM64 build.
-*   Fri Mar 29 2019 Srivatsa S. Bhat (VMware) <srivatsa@csail.mit.edu> 4.19.32-2
--   Fix CVE-2019-10125
-*   Wed Mar 27 2019 Srivatsa S. Bhat (VMware) <srivatsa@csail.mit.edu> 4.19.32-1
--   Update to version 4.19.32
-*   Thu Mar 14 2019 Srivatsa S. Bhat (VMware) <srivatsa@csail.mit.edu> 4.19.29-1
--   Update to version 4.19.29
-*   Tue Mar 05 2019 Ajay Kaher <akaher@vmware.com> 4.19.26-1
--   Update to version 4.19.26
-*   Thu Feb 21 2019 Him Kalyan Bordoloi <bordoloih@vmware.com> 4.19.15-3
--   Fix CVE-2019-8912
-*   Thu Jan 24 2019 Alexey Makhalov <amakhalov@vmware.com> 4.19.15-2
--   Add WiFi (ath10k), sensors (i2c,spi), usb support for NXP LS1012A board.
-*   Tue Jan 15 2019 Srivatsa S. Bhat (VMware) <srivatsa@csail.mit.edu> 4.19.15-1
--   Update to version 4.19.15
-*   Fri Jan 11 2019 Srinidhi Rao <srinidhir@vmware.com> 4.19.6-7
--   Add Network support for NXP LS1012A board.
-*   Wed Jan 09 2019 Ankit Jain <ankitja@vmware.com> 4.19.6-6
--   Enable following for x86_64 and aarch64:
--    Enable Kernel Address Space Layout Randomization.
--    Enable CONFIG_SECURITY_NETWORK_XFRM
-*   Fri Jan 04 2019 Srivatsa S. Bhat (VMware) <srivatsa@csail.mit.edu> 4.19.6-5
--   Enable AppArmor by default.
-*   Wed Jan 02 2019 Alexey Makhalov <amakhalov@vmware.com> 4.19.6-4
--   .config: added Compulab fitlet2 device drivers
--   .config_aarch64: added gpio sysfs support
--   renamed -sound to -drivers-sound
-*   Tue Jan 01 2019 Ajay Kaher <akaher@vmware.com> 4.19.6-3
--   .config: Enable CONFIG_PCI_HYPERV driver
-*   Wed Dec 19 2018 Srinidhi Rao <srinidhir@vmware.com> 4.19.6-2
--   Add NXP LS1012A support.
-*   Mon Dec 10 2018 Srivatsa S. Bhat (VMware) <srivatsa@csail.mit.edu> 4.19.6-1
--   Update to version 4.19.6
-*   Fri Dec 07 2018 Alexey Makhalov <amakhalov@vmware.com> 4.19.1-3
--   .config: added qmi wwan module
-*   Mon Nov 12 2018 Ajay Kaher <akaher@vmware.com> 4.19.1-2
--   Fix config_aarch64 for 4.19.1
-*   Mon Nov 05 2018 Srivatsa S. Bhat (VMware) <srivatsa@csail.mit.edu> 4.19.1-1
--   Update to version 4.19.1
-*   Tue Oct 16 2018 Him Kalyan Bordoloi <bordoloih@vmware.com> 4.18.9-5
--   Change in config to enable drivers for zigbee and GPS
-*   Fri Oct 12 2018 Ajay Kaher <akaher@vmware.com> 4.18.9-4
--   Enable LAN78xx for aarch64 rpi3
-*   Fri Oct 5 2018 Ajay Kaher <akaher@vmware.com> 4.18.9-3
--   Fix config_aarch64 for 4.18.9
--   Add module.lds for aarch64
-*   Wed Oct 03 2018 Srivatsa S. Bhat <srivatsa@csail.mit.edu> 4.18.9-2
--   Use updated steal time accounting patch.
--   .config: Enable CONFIG_CPU_ISOLATION and a few networking options
--   that got accidentally dropped in the last update.
-*   Mon Oct 1 2018 Srivatsa S. Bhat <srivatsa@csail.mit.edu> 4.18.9-1
--   Update to version 4.18.9
-*   Tue Sep 25 2018 Ajay Kaher <akaher@vmware.com> 4.14.67-2
--   Build hang (at make oldconfig) fix in config_aarch64
-*   Wed Sep 19 2018 Srivatsa S. Bhat <srivatsa@csail.mit.edu> 4.14.67-1
--   Update to version 4.14.67
-*   Tue Sep 18 2018 Srivatsa S. Bhat <srivatsa@csail.mit.edu> 4.14.54-7
--   Add rdrand-based RNG driver to enhance kernel entropy.
-*   Sun Sep 02 2018 Srivatsa S. Bhat <srivatsa@csail.mit.edu> 4.14.54-6
--   Add full retpoline support by building with retpoline-enabled gcc.
-*   Thu Aug 30 2018 Srivatsa S. Bhat <srivatsa@csail.mit.edu> 4.14.54-5
--   Apply out-of-tree patches needed for AppArmor.
-*   Wed Aug 22 2018 Alexey Makhalov <amakhalov@vmware.com> 4.14.54-4
--   Fix overflow kernel panic in rsi driver.
--   .config: enable BT stack, enable GPIO sysfs.
--   Add Exar USB serial driver.
-*   Fri Aug 17 2018 Ajay Kaher <akaher@vmware.com> 4.14.54-3
--   Enabled USB PCI in config_aarch64
--   Build hang (at make oldconfig) fix in config_aarch64
-*   Thu Jul 19 2018 Alexey Makhalov <amakhalov@vmware.com> 4.14.54-2
--   .config: usb_serial_pl2303=m,wlan=y,can=m,gpio=y,pinctrl=y,iio=m
-*   Mon Jul 09 2018 Him Kalyan Bordoloi <bordoloih@vmware.com> 4.14.54-1
--   Update to version 4.14.54
-*   Fri Jan 26 2018 Alexey Makhalov <amakhalov@vmware.com> 4.14.8-2
--   Added vchiq entry to rpi3 dts
--   Added dtb-rpi3 subpackage
-*   Fri Dec 22 2017 Alexey Makhalov <amakhalov@vmware.com> 4.14.8-1
--   Version update
-*   Wed Dec 13 2017 Alexey Makhalov <amakhalov@vmware.com> 4.9.66-4
--   KAT build support
-*   Thu Dec 07 2017 Alexey Makhalov <amakhalov@vmware.com> 4.9.66-3
--   Aarch64 support
-*   Tue Dec 05 2017 Alexey Makhalov <amakhalov@vmware.com> 4.9.66-2
--   Sign and compress modules after stripping. fips=1 requires signed modules
-*   Mon Dec 04 2017 Srivatsa S. Bhat <srivatsa@csail.mit.edu> 4.9.66-1
--   Version update
-*   Tue Nov 21 2017 Srivatsa S. Bhat <srivatsa@csail.mit.edu> 4.9.64-1
--   Version update
-*   Mon Nov 06 2017 Srivatsa S. Bhat <srivatsa@csail.mit.edu> 4.9.60-1
--   Version update
-*   Wed Oct 11 2017 Srivatsa S. Bhat <srivatsa@csail.mit.edu> 4.9.53-3
--   Add patch "KVM: Don't accept obviously wrong gsi values via
-=======
 * Tue Feb 23 2021 Chris Co <chrco@microsoft.com> - 5.4.91-6
 - Remove CONFIG_GCC_PLUGIN_RANDSTRUCT
 - Add CONFIG_SCSI_SMARTPQI=y
@@ -1091,7 +842,6 @@
 
 * Wed Oct 11 2017 Srivatsa S. Bhat <srivatsa@csail.mit.edu> 4.9.53-3
 - Add patch "KVM: Don't accept obviously wrong gsi values via
->>>>>>> 2f96fa40
     KVM_IRQFD" to fix CVE-2017-1000252.
 
 * Tue Oct 10 2017 Alexey Makhalov <amakhalov@vmware.com> - 4.9.53-2
