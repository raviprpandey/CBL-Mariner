--- conflicted
+++ resolved
@@ -52,15 +52,12 @@
 )
 
 var (
-<<<<<<< HEAD
-	packageUnavailableRegex = regexp.MustCompile(`^No package \\x1b\[1m\\x1b\[30m(.+) \\x1b\[0mavailable`)
-=======
 	brPackageNameRegex        = regexp.MustCompile(`^[^\s]+`)
 	equalToRegex              = regexp.MustCompile(` '?='? `)
 	greaterThanOrEqualRegex   = regexp.MustCompile(` '?>='? [^ ]*`)
 	installedPackageNameRegex = regexp.MustCompile(`^(.+)(-[^-]+-[^-]+)`)
 	lessThanOrEqualToRegex    = regexp.MustCompile(` '?<='? `)
->>>>>>> 7277504b
+	packageUnavailableRegex   = regexp.MustCompile(`^No package \\x1b\[1m\\x1b\[30m(.+) \\x1b\[0mavailable`)
 )
 
 func main() {
@@ -156,37 +153,15 @@
 	return
 }
 
-<<<<<<< HEAD
 func buildRPMFromSRPMInChroot(srpmFile string, runCheck bool, defines map[string]string, packagesToInstall []string) (err error) {
 	// Convert /localrpms into a repository that a package manager can use
-=======
-func buildRPMFromSRPMInChroot(srpmFile string, runCheck bool, defines map[string]string) (err error) {
-	// Convert /localrpms into a repository that a package manager can use.
->>>>>>> 7277504b
 	err = rpmrepomanager.CreateRepo(chrootLocalRpmsDir)
 	if err != nil {
 		return
 	}
 
-<<<<<<< HEAD
 	// install any additional packages, such as build dependencies.
 	err = tdnfInstall(packagesToInstall)
-=======
-	// Install the SRPM like a regular RPM to expand it
-	err = rpm.InstallRPM(srpmFile)
-	if err != nil {
-		return
-	}
-
-	// Find build requirements still not installed on the system.
-	missingBuildRequires, err := findMissingBuildRequires(defines, runCheck)
-	if err != nil {
-		return
-	}
-
-	// Install the missing build requirements for this SRPM.
-	err = installBuildRequires(missingBuildRequires)
->>>>>>> 7277504b
 	if err != nil {
 		return
 	}
@@ -247,38 +222,17 @@
 	return
 }
 
-<<<<<<< HEAD
 func tdnfInstall(packages []string) (err error) {
 	const (
 		alreadyInstalledPostfix = "is already installed."
 		noMatchingPackagesErr   = "Error(1011) : No matching packages"
 		packageMatchGroup       = 1
 	)
-=======
-func findMissingBuildRequires(defines map[string]string, runCheck bool) (missingBuildRequires []string, err error) {
-	const (
-		caCertificatesPackage = "ca-certificates"
-		emptyQueryFormat      = ""
-		packageNameMatchIndex = 1
-	)
-
-	// Find the SPEC file extracted from the SRPM
-	specDir := filepath.Join(chrootRpmBuildRoot, "SPECS")
-	allSpecFiles, err := ioutil.ReadDir(specDir)
-	if err != nil {
-		return
-	}
-
-	if len(allSpecFiles) != 1 {
-		return missingBuildRequires, fmt.Errorf("unexpected number of SPEC files extracted, wanted (1) and found (%d)", len(allSpecFiles))
-	}
->>>>>>> 7277504b
 
 	if len(packages) == 0 {
 		return
 	}
 
-<<<<<<< HEAD
 	// TDNF supports requesting versioned packages in the form of {name}-{version}.{dist}.{arch}.
 	// The packages to install list may contain file paths to rpm files so those will need to be filtered:
 	// - Strip any .rpm from packages as TDNF does not support requesting a package with the extension.
@@ -338,99 +292,6 @@
 
 	if len(failedToInstall) != 0 {
 		err = fmt.Errorf("unable to install the following packages: %v", failedToInstall)
-=======
-	logger.Log.Debugf("List of all 'BuildRequires': %v", buildRequires)
-
-	installedPackages, err := rpm.GetInstalledPackages()
-	if err != nil {
-		return
-	}
-
-	logger.Log.Debugf("List of all installed packages: %v", installedPackages)
-
-	installedPackagesSet := mapset.NewSet()
-	for _, installedPackage := range installedPackages {
-		installedPackage = installedPackageNameRegex.FindStringSubmatch(installedPackage)[packageNameMatchIndex]
-		installedPackagesSet.Add(installedPackage)
-	}
-
-	for _, singleBuildRequires := range buildRequires {
-		// Replace version conditionals with tdnf friendly version:
-		// - replace >= with "latest" (no version)
-		// - replace = and <= with the exact version
-		packageNameWithVersion := greaterThanOrEqualRegex.ReplaceAllString(singleBuildRequires, "")
-		packageNameWithVersion = equalToRegex.ReplaceAllString(packageNameWithVersion, "-")
-		packageNameWithVersion = lessThanOrEqualToRegex.ReplaceAllString(packageNameWithVersion, "-")
-		packageNameWithVersion = strings.TrimSpace(packageNameWithVersion)
-
-		packageName := brPackageNameRegex.FindString(singleBuildRequires)
-		if !installedPackagesSet.Contains(packageName) {
-			logger.Log.Debugf("Found a 'BuildRequires' to install: %s", packageNameWithVersion)
-			missingBuildRequires = append(missingBuildRequires, packageNameWithVersion)
-		}
-	}
-
-	if runCheck {
-		logger.Log.Debug("Adding the 'ca-certificates' package - needed for package tests.")
-
-		missingBuildRequires = append(missingBuildRequires, caCertificatesPackage)
-	}
-
-	return
-}
-
-func installBuildRequires(buildRequires []string) (err error) {
-	const (
-		noMatchingPackagesErr   = "Error(1011) : No matching packages"
-		unresolvedOutputPostfix = "available"
-		unresolvedOutputPrefix  = "No package"
-	)
-
-	var (
-		stderr string
-		stdout string
-	)
-
-	if len(buildRequires) == 0 {
-		logger.Log.Debug("Build-time package requirements already satisfied. Skipping installation step.")
-		return
-	}
-
-	logger.Log.Debugf("Will install the following build-time package requirements: %v", buildRequires)
-
-	defaultArgs := []string{"install", "-y"}
-	installArgs := append(defaultArgs, buildRequires...)
-
-	stdout, stderr, err = shell.Execute("tdnf", installArgs...)
-	if err != nil {
-		logger.Log.Warnf("Failed to install build requirements. stderr: %s\nstdout: %s", stderr, stdout)
-		// Save only the relevant stderr in the error returned by the function.
-		splitStderr := strings.Split(stderr, "\n")
-		for _, line := range splitStderr {
-			trimmedLine := strings.TrimSpace(line)
-			if (trimmedLine == "") ||
-				(trimmedLine == noMatchingPackagesErr) {
-				continue
-			}
-
-			return fmt.Errorf(trimmedLine)
-		}
-	}
-
-	if err == nil {
-		// TDNF will ignore unavailable packages that have been requested to be installed without reporting an error code.
-		// Search the stdout of TDNF for such a failure and warn the user.
-		// This may happen if a SPEC requires the the path to a tool (e.g. /bin/cp), so mark it as a warning for now.
-		splitStdout := strings.Split(stdout, "\n")
-		for _, line := range splitStdout {
-			trimmedLine := strings.TrimSpace(line)
-
-			// If a package was not available, update err
-			if strings.HasPrefix(trimmedLine, unresolvedOutputPrefix) && strings.HasSuffix(trimmedLine, unresolvedOutputPostfix) {
-				logger.Log.Warnf("Unable to install buildrequires: %s", trimmedLine)
-			}
-		}
->>>>>>> 7277504b
 	}
 
 	return
