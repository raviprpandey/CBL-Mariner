#!/bin/bash

# Use a custom termcap for the Mariner installer in an ISO environment
# for a high contrast cursor. This is based on the "linux" termcap.
export TERMINFO=/usr/lib/mariner/terminfo
export TERM=mariner-installer

ISO_ROOT=/mnt/cdrom
CONFIG_ROOT=$ISO_ROOT/config
UNATTENDED_CONFIG_FILE=$CONFIG_ROOT/unattended_config.json

# PXE boot setup
SERVER_CONFIG_PATH=""
CMDLINE=/proc/cmdline

# parse script parameters:
#
# -c -> config root folder (optional)
# -u -> unattended config file (optional)

while getopts ":c:u:" OPTIONS; do
  case "${OPTIONS}" in
    c ) CONFIG_ROOT=$OPTARG ;;
    u ) UNATTENDED_CONFIG_FILE=$OPTARG ;;

    \? )
        echo "Error - Invalid Option: -$OPTARG" 1>&2
        exit 1
        ;;
    : )
        echo "Error - Invalid Option: -$OPTARG requires an argument" 1>&2
        exit 1
        ;;
  esac
done

# Mounting the ISO root for the installer.
mkdir -p $ISO_ROOT
LABEL=CDROM

if grep -qs $ISO_ROOT /proc/mounts; then
    echo ISO root already mounted
# Read from /proc/cmdline to get image configs from PXE server
<<<<<<< HEAD
elif [[ $(grep "image-config" $CMDLINE) ]]; then
    IFS=' '
    read -ra DATA <$CMDLINE
    INDEX=0
    while [ $INDEX -lt ${#DATA[@]} ]
    do
        IFS='='
        read -r FLAG VALUE <<< ${DATA[INDEX]}
        if [ "${FLAG}" == "--image-config" ]; then
            SERVER_CONFIG_PATH=$VALUE
            IFS='/'
            read -ra CUT_DIRS <<< $VALUE
=======
elif grep -q "image-config" $CMDLINE; then
    for argument in $(cat "$CMDLINE")
    do
        IFS='=' read -r FLAG VALUE <<< $argument
        if [ "${FLAG}" == "--image-config" ]; then
            SERVER_CONFIG_PATH=$VALUE
            IFS='/' read -ra CUT_DIRS <<< $VALUE
>>>>>>> 9d6cf536
            wget -r --no-parent -nH --cut-dirs=$((${#CUT_DIRS[@]}-4)) --directory-prefix="$ISO_ROOT" --reject="index.html*" "$SERVER_CONFIG_PATH"/
            # Enable all scripts under config directory to be executable
            find "$CONFIG_ROOT"/ -type f -iname "*.sh" -exec chmod a+x {} \;
        fi
<<<<<<< HEAD
        ((INDEX++))
    done
    IFS=
=======
    done
>>>>>>> 9d6cf536
else
    echo Attempt to mount the ISO root
    # It is possible that the partition isn't ready to be mounted when this script
    # is first run. So use a retry loop.
    RETRY=0
    LIMIT=5
    SLEEPSECONDS=2
    while [ $RETRY -lt $LIMIT ]
    do
        mount -L $LABEL -o ro $ISO_ROOT && break
        echo Mount failed. Retrying...
        ((RETRY++))
        sleep $SLEEPSECONDS
    done
fi

if [[ ! -f "$UNATTENDED_CONFIG_FILE" ]]; then
    # Restrict speakup use to attended installs
    # FIXME(thcrain-msft)
    # This is a loop of silence to keep the default audio device alive
    # This is a temporary workaround that is needed for VirtualBox,
    # which is currently the most convenient platform to test on which
    # has sound driver support. It creates a bit of hiss.
    speaker-test -l0 -t wav -w ../../../../root/silence.wav -r 22050 >/dev/null 2>&1 &

    # Set better defaults for speakup punctuation level/speed
    echo 2 > /sys/accessibility/speakup/punc_level
    echo 2 > /sys/accessibility/speakup/reading_punc
    echo 2 > /sys/accessibility/speakup/soft/rate

    # Ensure the userspace speakup connector is up
    systemctl enable espeakup
    systemctl start espeakup
fi

cd /installer

# Turn off echoing while the installer runs to stop sensitive data from rendering in the TTY session.
stty -echo

./liveinstaller --base-dir $CONFIG_ROOT --imager /installer/imager --input $UNATTENDED_CONFIG_FILE --template-config $CONFIG_ROOT/attended_config.json \
                --build-dir $PWD --log-file=/installer/log.txt
installerExitCode=$?

# Consume any buffered stdin to prevent it from being passed to any future programs,
# as it may contain sensitive data
while read -t 1 -n 10000
do
    echo ""
done

# Turn back on echoing input so the TTY session is usable for the user.
stty echo

if [ $installerExitCode -eq 0 ]; then
    reboot
else
    /bin/bash
fi<|MERGE_RESOLUTION|>--- conflicted
+++ resolved
@@ -41,20 +41,6 @@
 if grep -qs $ISO_ROOT /proc/mounts; then
     echo ISO root already mounted
 # Read from /proc/cmdline to get image configs from PXE server
-<<<<<<< HEAD
-elif [[ $(grep "image-config" $CMDLINE) ]]; then
-    IFS=' '
-    read -ra DATA <$CMDLINE
-    INDEX=0
-    while [ $INDEX -lt ${#DATA[@]} ]
-    do
-        IFS='='
-        read -r FLAG VALUE <<< ${DATA[INDEX]}
-        if [ "${FLAG}" == "--image-config" ]; then
-            SERVER_CONFIG_PATH=$VALUE
-            IFS='/'
-            read -ra CUT_DIRS <<< $VALUE
-=======
 elif grep -q "image-config" $CMDLINE; then
     for argument in $(cat "$CMDLINE")
     do
@@ -62,18 +48,11 @@
         if [ "${FLAG}" == "--image-config" ]; then
             SERVER_CONFIG_PATH=$VALUE
             IFS='/' read -ra CUT_DIRS <<< $VALUE
->>>>>>> 9d6cf536
             wget -r --no-parent -nH --cut-dirs=$((${#CUT_DIRS[@]}-4)) --directory-prefix="$ISO_ROOT" --reject="index.html*" "$SERVER_CONFIG_PATH"/
             # Enable all scripts under config directory to be executable
             find "$CONFIG_ROOT"/ -type f -iname "*.sh" -exec chmod a+x {} \;
         fi
-<<<<<<< HEAD
-        ((INDEX++))
     done
-    IFS=
-=======
-    done
->>>>>>> 9d6cf536
 else
     echo Attempt to mount the ISO root
     # It is possible that the partition isn't ready to be mounted when this script
